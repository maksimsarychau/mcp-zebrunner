# Change Logs

<<<<<<< HEAD
## v5.5.0
- **🔗 Smart URL-Based Analysis** - Claude automatically detects and analyzes Zebrunner URLs
- **✨ Natural Language Parsing** - Just paste a URL, Claude handles the rest
- **🚀 Optimal Defaults** - Auto-enables videos, screenshots, and AI analysis
- **🎯 Multi-URL Support** - Analyze multiple tests/launches in one request

**What Changed:**

1. **AI-Level URL Detection** ✅
   - **Pattern Recognition**: Claude automatically detects Zebrunner test and launch URLs
   - **Auto-Extraction**: Parses `projectKey`, `testRunId`, and `testId` from URLs
   - **Smart Routing**: Calls `analyze_test_failure` for test URLs, `detailed_analyze_launch_failures` for launch URLs
   - **No Manual Setup**: Works out of the box with existing MCP configuration

2. **Supported URL Patterns** ✅
   
   **Test URLs:**
   ```
   https://workspace.zebrunner.com/projects/PROJECT/automation-launches/LAUNCH_ID/tests/TEST_ID
   ```
   - Automatically calls `analyze_test_failure`
   - Extracts: `projectKey`, `testRunId`, `testId`
   - Default params: All diagnostics enabled, videos, screenshots, AI analysis
   
   **Launch URLs:**
   ```
   https://workspace.zebrunner.com/projects/PROJECT/automation-launches/LAUNCH_ID
   ```
   - Automatically calls `detailed_analyze_launch_failures`
   - Extracts: `projectKey`, `testRunId`
   - Default params: Screenshot analysis enabled, comprehensive reporting

3. **Natural Language Overrides** ✅
   - **"without screenshots"** → Sets `analyzeScreenshotsWithAI: false`
   - **"in jira format"** → Sets `format: "jira"`
   - **"quick analysis"** → Sets `format: "summary"`, `screenshotAnalysisType: "basic"`
   - **"compare these"** → Analyzes multiple URLs and compares results

4. **Multi-URL Processing** ✅
   - Paste multiple URLs in one request
   - Claude analyzes all sequentially
   - Results can be compared or aggregated
   - Useful for comparing similar failures across tests

5. **Cross-Workspace Support** ✅
   - URLs from different workspaces show warning
   - Analysis still attempted with configured credentials
   - Helpful for multi-environment setups

**Usage Examples:**

```markdown
# Single Test Analysis
User: "Analyze https://your-workspace.zebrunner.com/projects/MCP/automation-launches/120911/tests/5455386"

Claude automatically:
- Detects test URL pattern
- Extracts: projectKey=MCP, testRunId=120911, testId=5455386
- Calls analyze_test_failure with all defaults enabled
- Returns comprehensive failure analysis with videos and screenshots

# Launch Analysis
User: "Check https://your-workspace.zebrunner.com/projects/MCP/automation-launches/120911"

Claude automatically:
- Detects launch URL pattern  
- Extracts: projectKey=MCP, testRunId=120911
- Calls detailed_analyze_launch_failures
- Returns analysis of all failed tests without linked issues

# With Overrides
User: "Generate JIRA ticket for https://...url... without screenshots"

Claude:
- Detects URL and extracts parameters
- Applies override: format="jira", analyzeScreenshotsWithAI=false
- Generates JIRA-ready report

# Multiple URLs
User: "Compare these failures:
https://.../tests/5455386
https://.../tests/5455390"

Claude:
- Analyzes both tests sequentially
- Compares error patterns, classifications, similarities
- Provides unified comparison report
```

**Default Parameters Applied:**

When Claude detects a URL, these parameters are automatically used:

**For Test URLs** (`analyze_test_failure`):
```typescript
{
  projectKey: "<extracted>",
  testRunId: <extracted>,
  testId: <extracted>,
  includeVideo: true,
  analyzeScreenshotsWithAI: true,
  includeLogs: true,
  includeScreenshots: true,
  includeArtifacts: true,
  analyzeSimilarFailures: true,
  screenshotAnalysisType: "detailed",
  format: "detailed"
}
```

**For Launch URLs** (`detailed_analyze_launch_failures`):
```typescript
{
  projectKey: "<extracted>",
  testRunId: <extracted>,
  filterType: "without_issues",
  includeScreenshotAnalysis: true,
  screenshotAnalysisType: "detailed",
  format: "summary",
  executionMode: "sequential"
}
```

**URL Pattern Reference:**

```
https://your-workspace.zebrunner.com/projects/MCP/automation-launches/120911/tests/5455386
       ├──────────────────┤ ├─────┤                    ├─────┤       ├──────┤
       Workspace           Project                     Launch        Test
       (validated)         (projectKey)                (testRunId)   (testId)
```

**Documentation Added:**

✅ **README.md**
  - New section: "Method 3: Smart URL-Based Analysis"
  - Detailed URL pattern documentation
  - Usage examples and pro tips
  - Advanced override examples
  - Table of Contents updated

✅ **Tool Descriptions**
  - `analyze_test_failure` - Added URL hint
  - `detailed_analyze_launch_failures` - Added URL hint
  - Both tools now mention auto-invocation capability

**Files Modified:**
- `README.md` - Added comprehensive URL-based analysis documentation (Section 5.3)
- `src/server.ts` - Updated tool descriptions to hint at URL auto-detection capability
- `package.json` - Bumped version to 5.5.0
- `change-logs.md` - Documented the feature with examples

**Why This Matters:**

🎯 **Faster Workflow**: Copy-paste URLs directly from Zebrunner UI - no manual ID extraction  
🧠 **Smarter AI**: Claude understands context and intent from URLs  
⚡ **Optimal Settings**: Automatic use of recommended analysis parameters  
🔄 **Flexible**: Natural language overrides work seamlessly  
📊 **Batch-Friendly**: Analyze multiple URLs in one conversation  

**Pro Tips:**

1. Copy URLs directly from Zebrunner browser tabs
2. Paste multiple URLs for batch analysis and comparison
3. Add natural language hints to customize analysis
4. Works great with "why did this fail?" style questions
5. Combine with format requests for instant JIRA tickets

---

=======
>>>>>>> ec6c71e2
## v5.4.1
- **🔗 Smart Test Case ID Detection** - Automatically makes embedded test case IDs in test names clickable
- **✅ Abbreviated Format Support** - Expands shortened formats like "MCP-2869, 2870, 2871" to full format
- **📋 Pattern Recognition** - Detects test case IDs anywhere in test names (in parentheses, brackets, or standalone)

**What Changed:**

1. **Embedded Test Case ID Detection** ✅
   - **Pattern Matching**: Automatically detects test case IDs in test names using regex
   - **Examples**: 
     - `Yesterday Nutrients Sharing Test (MCP-2064)` → `Yesterday Nutrients Sharing Test ([MCP-2064](url))`
     - `My Test [QAS-123]` → `My Test [[QAS-123](url)]`
     - `Test APPS-456 Something` → `Test [APPS-456](url) Something`

2. **Abbreviated Format Expansion** ✅
   - **Before**: `MCP-2869, 2870, 2871` (only first ID clickable)
   - **After**: `[MCP-2869](url), [MCP-2870](url), [MCP-2871](url)` (all clickable)
   - **Process**: Detects abbreviated pattern → Expands to full format → Makes all IDs clickable

3. **New makeTestCaseIDsClickable() Method** ✅
   - **Step 1**: Expand abbreviated patterns (e.g., `MCP-2869, 2870` → `MCP-2869, MCP-2870`)
   - **Step 2**: Detect all full-format test case IDs
   - **Step 3**: Convert each to clickable markdown link via TCM API
   - **Fallback**: If URL resolution fails, leaves as plain text

4. **Applied to Launch Analysis** ✅
   - Integrated into `detailed_analyze_launch_failures` tool
   - Test names with embedded IDs now automatically display clickable links
   - Works for both detailed and summary formats

**Technical Implementation:**

```typescript
/**
 * Convert embedded test case IDs in text to clickable markdown links
 * Detects patterns like "MCP-2064", "APPS-1234" and abbreviated lists like "MCP-2869, 2870, 2871"
 */
private async makeTestCaseIDsClickable(
  text: string,
  projectKey: string,
  baseUrl: string
): Promise<string> {
  // Step 1: Expand abbreviated patterns
  const abbreviatedPattern = /\b([A-Z]{2,10})-(\d+)(?:\s*,\s*(\d+))+/g;
  // "MCP-2869, 2870, 2871" → "MCP-2869, MCP-2870, MCP-2871"
  
  // Step 2: Detect all full-format test case IDs
  const testCasePattern = /\b([A-Z]{2,10}-\d+)\b/g;
  
  // Step 3: Make each ID clickable
  for (const testCaseId of matches) {
    const url = await this.buildTestCaseUrl(testCaseId, projectKey, baseUrl);
    // Replace with: [MCP-2869](url)
  }
}

// Usage in launch analysis
const clickableTestName = await this.makeTestCaseIDsClickable(
  result.testName, 
  resolvedProjectKey!, 
  baseUrl
);
report += `### ${idx + 1}. Test ${result.testId}: ${clickableTestName}\n\n`;
```

**Pattern Examples:**

| Input | Output |
|-------|--------|
| `Test (MCP-2064)` | `Test ([MCP-2064](url))` |
| `MCP-2869, 2870, 2871` | `[MCP-2869](url), [MCP-2870](url), [MCP-2871](url)` |
| `Test [QAS-123] Name` | `Test [[QAS-123](url)] Name` |
| `Multiple APPS-1, 2, 3 IDs` | `Multiple [APPS-1](url), [APPS-2](url), [APPS-3](url) IDs` |

**Regex Patterns:**

```typescript
// Abbreviated format detection:
/\b([A-Z]{2,10})-(\d+)(?:\s*,\s*(\d+))+/g
// Matches: "MCP-2869, 2870, 2871"
// Captures: projectPrefix="MCP", followed by comma-separated numbers

// Full format detection:
/\b([A-Z]{2,10}-\d+)\b/g
// Matches: "MCP-2064", "APPS-1234", "QAS-123"
// Captures: complete test case ID with project prefix and number
```

**Files Modified:**
- `src/handlers/reporting-tools.ts` 
  - Added `makeTestCaseIDsClickable()` method
  - Enhanced `buildTestCaseUrl()` to restore fallback logic
  - Applied clickable conversion to test names in launch analysis
- `package.json` - Bumped version to 5.4.1
- `change-logs.md` - Documented the enhancement

**Before:**
```markdown
### 1. Test 5454462: Yesterday Nutrients Sharing Test (MCP-2064)
- **Status:** FAILED
```

**After:**
```markdown
### 1. Test 5454462: Yesterday Nutrients Sharing Test ([MCP-2064](https://your-workspace.zebrunner.com/projects/MCP/test-cases/2134))
- **Status:** FAILED
```

---

## v5.4.0
- **🔗 Smart JIRA URL Resolution** - Automatically fetches correct JIRA base URL from Zebrunner integrations
- **✅ Project-Aware Matching** - Matches JIRA integration by project ID for multi-project setups
- **🔄 Fallback Chain** - API → Environment Variable → Placeholder (graceful degradation)
- **💾 Session Caching** - JIRA URL cached for performance (no repeated API calls)
- **🌐 Clickable JIRA Links** - All JIRA issue references now link directly to correct JIRA instance

**What Changed:**

1. **JIRA URL Auto-Detection** ✅
   - **API Source**: Fetches from `/api/integrations/v2/integrations/tool:jira`
   - **Project Matching**: Prefers integration where `enabledForZebrunnerProjectIds` includes current project
   - **Fallback Strategy**: Falls back to any enabled JIRA integration if no project match
   - **Example**: For project MCP (ID=7), uses integration configured for that project

2. **New Environment Variable** ✅
   - **`JIRA_BASE_URL`**: Optional fallback if API unavailable or for security-restricted environments
   - **Example**: `JIRA_BASE_URL=https://your-workspace.atlassian.net`
   - **Priority**: Used only if Zebrunner integrations API fails or returns no results

3. **Central buildJiraUrl() Method** ✅
   - **Location**: `ZebrunnerReportingClient.buildJiraUrl(issueKey, projectId?)`
   - **Usage**: Replaces hardcoded "https://jira.com" URLs
   - **Format**: Returns full URL like `https://your-workspace.atlassian.net/browse/QAS-22939`
   - **Async**: Resolves URLs dynamically with caching

4. **Updated Issue References Display** ✅
   - **Before**: `- **JIRA:** QAS-22939` (plain text)
   - **After**: `- **JIRA:** [QAS-22939](https://your-workspace.atlassian.net/browse/QAS-22939)` (clickable link)
   - **Mixed Types**: Non-JIRA issue types (GitHub, etc.) remain as plain text

5. **Session-Level Caching** ✅
   - **Performance**: JIRA URL fetched once per server session
   - **Cache Key**: Stored in `jiraBaseUrlCache` private field
   - **Invalidation**: Only cleared when server restarts

**Technical Implementation:**

```typescript
// New schema in types/reporting.ts
export const JiraIntegrationSchema = z.object({
  id: z.number(),
  enabled: z.boolean(),
  tool: z.string(),
  config: z.object({
    type: z.string(),
    url: z.string(), // JIRA base URL
    // ... other fields
  }),
  projectsMapping: z.object({
    enabledForZebrunnerProjectIds: z.array(z.number()),
    // ... other fields
  })
});

// New methods in ZebrunnerReportingClient
class ZebrunnerReportingClient {
  private jiraBaseUrlCache: string | null = null;

  async getJiraIntegrations(): Promise<JiraIntegrationsResponse> {
    // Fetch from /api/integrations/v2/integrations/tool:jira
  }

  async resolveJiraBaseUrl(projectId?: number): Promise<string> {
    // Priority:
    // 1. Cached value (if available)
    // 2. Zebrunner API (match by projectId, fallback to any enabled)
    // 3. process.env.JIRA_BASE_URL
    // 4. Placeholder: https://jira.com
  }

  async buildJiraUrl(issueKey: string, projectId?: number): Promise<string> {
    const baseUrl = await this.resolveJiraBaseUrl(projectId);
    return `${baseUrl}/browse/${issueKey}`;
  }
}

// Updated in reporting-tools.ts
for (const issue of testRun.issueReferences) {
  if (issue.type === 'JIRA') {
    const jiraUrl = await this.reportingClient.buildJiraUrl(issue.value, projectId);
    report += `- **${issue.type}:** [${issue.value}](${jiraUrl})\n`;
  }
}
```

**Resolution Flow:**

```
┌─────────────────────┐
│ buildJiraUrl() Call │
└──────────┬──────────┘
           │
           ▼
   ┌───────────────┐
   │ Cache Check?  │──Yes──► Return cached URL
   └───────┬───────┘
           │ No
           ▼
   ┌─────────────────────────┐
   │ Fetch Integrations API  │
   └──────────┬──────────────┘
              │
              ▼
      ┌────────────────┐
      │ Filter Enabled │
      └───────┬────────┘
              │
              ▼
   ┌────────────────────────┐
   │ Match by projectId?    │──Yes──► Use matched integration
   └──────────┬─────────────┘
              │ No
              ▼
   ┌────────────────────────┐
   │ Use first enabled      │
   └──────────┬─────────────┘
              │
              ▼
      ┌──────────────┐
      │ API Failed?  │──Yes──► Check env var
      └───────┬──────┘
              │ No
              ▼
   ┌────────────────────────┐
   │ Cache & Return URL     │
   └────────────────────────┘
```

**Example Zebrunner Response:**

```json
{
  "items": [
    {
      "id": 7,
      "enabled": true,
      "tool": "JIRA",
      "config": {
        "url": "https://your-workspace.atlassian.net"
      },
      "projectsMapping": {
        "enabledForZebrunnerProjectIds": [7]  // MCP project
      }
    }
  ]
}
```

**Files Modified:**
- `src/types/reporting.ts` - Added JIRA integration schemas
- `src/api/reporting-client.ts` - Added JIRA URL resolution methods
- `src/handlers/reporting-tools.ts` - Updated issue references to use clickable links
- `.env` - Added `JIRA_BASE_URL` optional variable
- `package.json` - Bumped version to 5.4.0
- `change-logs.md` - Documented the feature

**Environment Variable:**
```bash
# Optional: JIRA base URL (if not auto-detected from Zebrunner integrations)
# Example: JIRA_BASE_URL=https://your-workspace.atlassian.net
# If not set, will try to fetch from Zebrunner integrations API
# JIRA_BASE_URL=
```

---

## v5.3.2
- **🔧 Fixed Test Case Display in Launch Analysis** - Test cases now show correctly with clickable links
- **✅ Consistent Format Across Detailed & Summary** - Test cases displayed uniformly in all formats

**What Changed:**

1. **Test Cases Now Visible for Each Test** ✅
   - **Detailed Format**: Test cases shown right after status line with clickable links
   - **Summary Format**: Test cases displayed on separate line with emoji 📋
   - **Format**: `- **Test Cases:** 📋 [MCP-2061](url), [MCP-123](url)`

2. **Fixed Missing Data Flow** ✅
   - Added `testCases` field to `analysisResults` array
   - Propagated test cases through all execution modes (sequential, parallel, batches)
   - Stored test cases in `testDetails` map for easy access
   - Test cases now available for each individual test in the report

3. **Proper Async Handling** ✅
   - Converted `forEach` loop to `for` loop to properly handle async test case URL resolution
   - Each test case URL is resolved via TCM API (as per v5.3.1 implementation)
   - Parallel resolution with `Promise.all()` for multiple test cases

4. **Display Location** ✅
   - **Q1 (Detailed)**: Right after status line (Option B) ✅
   - **Q2 (Summary)**: Separate line in compact view (Option B) ✅
   - **Q3 (Test Case References)**: Kept at end as quick reference (Option A) ✅

**Implementation Details:**

```typescript
// Add testCases to analysis results
analysisResults.push({
  testId: test.id,
  testName: test.name,
  status: test.status,
  testCases: test.testCases || [],  // NEW: Include test cases
  analysis,
  error: null
});

// Store in testDetails map
testDetails.set(result.testId, {
  // ... other fields
  testCases: result.testCases || [],  // NEW: Store test cases
  fullAnalysis: textContent
});

// Display in individual test sections (now using for loop for async)
for (let idx = 0; idx < analysisResults.length; idx++) {
  const result = analysisResults[idx];
  report += `### ${idx + 1}. Test ${result.testId}: ${result.testName}\n\n`;
  report += `- **Status:** ${result.status}\n`;
  
  // NEW: Display test cases right after status
  if (result.testCases && result.testCases.length > 0) {
    const testCaseLinks = await Promise.all(result.testCases.map(async (tc: any) => {
      const tcUrl = await this.buildTestCaseUrl(tc.testCaseId, resolvedProjectKey!, baseUrl);
      return `[${tc.testCaseId}](${tcUrl})`;
    }));
    report += `- **Test Cases:** 📋 ${testCaseLinks.join(', ')}\n`;
  }
  // ... rest of test details
}
```

**Example Output:**

**Before (v5.3.1):**
```markdown
### 1. Test 5454462: Weight Sharing to your-workspace
- **Status:** FAILED
- **Error Type:** Assertion
```

**After (v5.3.2):**
```markdown
### 1. Test 5454462: Weight Sharing to your-workspace
- **Status:** FAILED
- **Test Cases:** 📋 [MCP-2061](https://your-workspace.zebrunner.com/projects/MCP/test-cases/1971)
- **Error Type:** Assertion
```

**Files Modified:**
- `src/handlers/reporting-tools.ts`
  - Added `testCases` field to all `analysisResults.push()` calls (sequential, parallel, batches modes)
  - Added `testCases` to `testDetails.set()` call
  - Added `baseUrl` constant at beginning of `analyzeLaunchFailures` method
  - Converted `forEach` to `for` loop for async test case URL resolution
  - Added test case display logic right after status line
- `package.json` - Bumped version to 5.3.2
- `change-logs.md` - Documented the fix

---

## v5.3.1
- **🔧 Fixed Test Case URL Resolution** - Correct implementation using TCM API
- **✅ Proper Numeric ID Lookup** - Test case keys now resolved via `getTestCaseByKey()` API

**What Changed:**

1. **Incorrect Implementation Fixed** ❌→✅
   - **OLD (Wrong)**: Extracted numeric part from testCaseId string (e.g., "MCP-1921" → "1921")
   - **NEW (Correct)**: Resolves test case key via TCM API to get actual numeric ID
   - **Example**: "MCP-1075" → API call → numeric ID "1971" → `https://your-workspace.zebrunner.com/projects/MCP/test-cases/1971`

2. **TCM Client Integration** ✅
   - Injected `EnhancedZebrunnerClient` into `ZebrunnerReportingToolHandlers`
   - Uses `tcmClient.getTestCaseByKey(projectKey, testCaseId)` to resolve IDs
   - Returns full test case object with numeric `id` field

3. **Async Method Updates** ✅
   - `buildTestCaseUrl()` → async, resolves via API
   - `formatTestCases()` → async, awaits URL building
   - All call sites updated to await results (forEach → for...of loops)

4. **Graceful Error Handling** ✅
   - If TCM client not available: falls back to string extraction
   - If API call fails: catches error and falls back to string extraction
   - No breaking changes if TCM API is unreachable

**Technical Details:**

```typescript
// Before (WRONG):
private buildTestCaseUrl(testCaseId: string, projectKey: string, baseUrl: string): string {
  const numericId = testCaseId.split('-').pop(); // "MCP-1921" → "1921"
  return `${baseUrl}/projects/${projectKey}/test-cases/${numericId}`;
}

// After (CORRECT):
private async buildTestCaseUrl(testCaseId: string, projectKey: string, baseUrl: string): Promise<string> {
  try {
    if (this.tcmClient) {
      const testCase = await this.tcmClient.getTestCaseByKey(projectKey, testCaseId);
      return `${baseUrl}/projects/${projectKey}/test-cases/${testCase.id}`; // Actual numeric ID
    }
    // Fallback if no TCM client
    const numericId = testCaseId.split('-').pop();
    return `${baseUrl}/projects/${projectKey}/test-cases/${numericId}`;
  } catch (error) {
    // Fallback on API error
    const numericId = testCaseId.split('-').pop();
    return `${baseUrl}/projects/${projectKey}/test-cases/${numericId}`;
  }
}
```

**Files Modified:**
- `src/handlers/reporting-tools.ts` - Updated `buildTestCaseUrl()`, `formatTestCases()`, and all call sites
- `src/server.ts` - Injected TCM client into reporting handlers constructor
- `change-logs.md` - Documented correct implementation

---

## v5.3.0
- **📋 Test Case Numbers Integration** - Display linked Zebrunner TCM test cases in all reports
- **🔗 Clickable Test Case Links** - Direct links to test cases in Zebrunner UI
- **📊 Complete Coverage** - Test cases shown in all formats (detailed, summary, jira)

**New Features:**

1. **Test Case Display in All Formats** ✅
   - **Detailed Format**: Test cases shown in Executive Summary, Linked Test Cases section, and Quick Access Links
   - **Summary Format**: Test cases displayed with emoji 📋 and clickable links
   - **Jira Format (Individual)**: Test cases in summary table + Links section
   - **Jira Format (Launch)**: Test cases in combined ticket tables with clickable links

2. **Smart Test Case Links** ✅
   - **URL Format**: `https://your-workspace.zebrunner.com/projects/MCP/test-cases/{numericId}`
   - **TCM API Resolution**: Uses Zebrunner TCM API to resolve test case keys (e.g., "MCP-82") to numeric IDs
   - **Multiple Test Cases**: Displays all linked test cases, comma-separated with individual clickable links
   - **Not Linked Warning**: Shows "⚠️ Not linked to test case" when no test cases are linked
   - **Graceful Fallback**: If TCM API unavailable, extracts numeric part from key as fallback

3. **Display Locations** ✅
   - **Executive Summary**: `- **Test Cases:** 📋 [MCP-1921](url), [MCP-82](url)`
   - **Linked Test Cases Section**: Dedicated section with Type and Status info
   - **Quick Access Links**: Clickable links for quick navigation
   - **Jira Summary Table**: `|Test Cases|[MCP-1921|url], [MCP-82|url]|`
   - **Jira Links Section**: Individual links for each test case
   - **Combined Jira Tickets**: Table column showing test cases for each test

4. **API Integration** ✅
   - **Data Source (Test Runs)**: `/api/reporting/v1/launches/{launchId}/tests?projectId={projectId}`
   - **Schema**: Already supported via `testCases` field in `TestRunResponseSchema`
   - **Test Case Resolution**: `/test-cases/key:{testCaseId}?projectKey={projectKey}` via TCM client
   - **Format**: `{ testId, tcmType, testCaseId, resultStatus }` → resolved to `{ id, key, title, ... }`

**Technical Implementation:**

| Component | Implementation |
|-----------|----------------|
| **URL Builder** | `async buildTestCaseUrl(testCaseId, projectKey, baseUrl)` - resolves via TCM API |
| **TCM Resolution** | `tcmClient.getTestCaseByKey(projectKey, testCaseId)` → returns numeric `id` |
| **Formatter** | `async formatTestCases(testCases, projectKey, baseUrl, format)` - supports markdown & jira |
| **Link Format (Markdown)** | `[MCP-82](https://...)` |
| **Link Format (Jira)** | `[MCP-82\|https://...]` |
| **Multiple Cases** | Comma-separated list of all linked cases with individual resolution |
| **Error Handling** | Graceful fallback to numeric extraction if API call fails |

**Example Output:**

**Detailed Format:**
```markdown
## 📊 Executive Summary

- **Test Name:** loginScreenTest
- **Status:** ❌ FAILED
- **Root Cause:** Locator Issue
- **Confidence:** High
- **Stability:** 80%
- **Test Cases:** 📋 [MCP-1921](https://your-workspace.zebrunner.com/projects/MCP/test-cases/1921), [MCP-82](https://your-workspace.zebrunner.com/projects/MCP/test-cases/82)
- **Bug Status:** ❌ No Bug Linked

## 🔗 Linked Test Cases

- **[MCP-1921](https://...)** (Type: ZEBRUNNER)
- **[MCP-82](https://...)** (Type: ZEBRUNNER)

## 🔍 Quick Access Links

- **[Test Session](https://...)**
- **[Launch](https://...)**
- **[🎥 Test Execution Video](https://...)**
- **[📋 Test Case MCP-1921](https://...)**
- **[📋 Test Case MCP-82](https://...)**
```

**Jira Format:**
```
||Field||Value||
|Test Cases|[MCP-1921|https://...], [MCP-82|https://...]|

h3. Links

* [View Test in Zebrunner|https://...]
* [View Launch|https://...]
* [🎥 Test Execution Video|https://...]
* [📋 Test Case MCP-1921|https://...]
* [📋 Test Case MCP-82|https://...]
```

**Combined Jira Ticket:**
```
||Test ID||Test Name||Status||Test Cases||Video||
|5454462|loginScreenTest|FAILED|[MCP-1921|url], [MCP-82|url]|[🎥 Video|url]|
|5454472|logoutTest|FAILED|[MCP-1953|url]|[🎥 Video|url]|
```

**Benefits:**
- ✅ Easy navigation from failure analysis to test cases
- ✅ Full traceability between automation and TCM
- ✅ Consistent display across all formats
- ✅ Supports multiple test cases per automated test
- ✅ Clear warning when tests aren't linked to cases
- ✅ Ready for Jira paste with proper markup

## v5.2.6
- **🎫 Smart Jira Ticket Generation with Error Grouping** - Revolutionary fix for Jira format
- **🔍 Full Deep Analysis for Jira Format** - No more "Unknown" errors
- **🤖 Automatic Error Grouping** - Creates combined tickets for similar failures

**Critical Fixes:**

1. **Jira Format Now Works Properly** ✅
   - **Problem**: `format: 'jira'` in `detailed_analyze_launch_failures` was producing empty "Unknown" results
   - **Root Cause**: Tool was not calling `analyzeTestFailureById` with deep analysis
   - **Solution**: New `generateJiraTicketsForLaunch` method that:
     - Calls `analyzeTestFailureById` with `format: 'jira'` for EACH test
     - Gets full error messages, classifications, videos, similar failures
     - Groups tests with similar errors together
   - **Result**: Complete, rich Jira tickets ready to paste

2. **Smart Error Grouping** ✅
   - **Individual Tickets**: One test with unique error = one separate ticket
   - **Combined Tickets**: Multiple tests with same/similar error = one combined ticket
   - **Example**: If 3 tests fail with "Locator Issue", creates 1 ticket for all 3
   - **Benefit**: Fix once, resolve multiple failures

3. **New `jiraDetailLevel` Parameter** ✅
   - **`full`** (default): Comprehensive analysis with deep error classification
     - Calls `analyzeTestFailureById` for each test
     - Extracts full error details, root causes, recommendations
     - Smart grouping based on error similarity
     - ~30-60 seconds for 7 tests (thorough)
   - **`basic`**: Fast mode without deep analysis
     - Uses basic test run data
     - No individual test analysis calls
     - Quick Jira tickets (~5-10 seconds)
     - Less detail but faster

4. **Video + Screenshot Links** ✅
   - Every test includes video link (if available)
   - Last screenshot link (if available)
   - All links properly formatted for Jira markup
   - Authenticated URLs that work directly

**Technical Implementation:**

| Feature | Implementation |
|---------|----------------|
| **Deep Analysis** | `analyzeTestFailureById()` called with `format: 'jira'` for each test |
| **Error Grouping** | Groups by `errorClassification + first 150 chars of error message` |
| **Combined Tickets** | Creates table with all affected tests, common error, recommendations |
| **Individual Tickets** | Full Jira-formatted ticket from `generateJiraTicketForTest()` |
| **Video Links** | Uses `getVideoUrlForTest()` with test-sessions API |
| **Progress Updates** | Shows `Progress: 1/7 - Analyzing test...` during analysis |

**New Method:**
```typescript
generateJiraTicketsForLaunch({
  testRunId, launchName, projectKey, projectId,
  testsToAnalyze, detailLevel, includeScreenshotAnalysis,
  screenshotAnalysisType, baseUrl
})
  → Returns: Grouped Jira tickets (individual or combined based on similarity)
```

**Example Output Structure:**
```
# 🎫 Jira Tickets - Launch Android-Minimal-Acceptance

## Full Analysis - Generating Jira Tickets with Smart Grouping
Analyzing 7 tests to detect similar failures...
Progress: 1/7 - Analyzing test 5454462...
[... progress updates ...]
✅ Analysis complete. Grouping similar failures...

## 📊 Grouping Summary
- Total Tests Analyzed: 7
- Unique Error Patterns: 2
- Individual Tickets: 1
- Combined Tickets: 1

## 🎫 Ticket 1: loginScreenTest
**Type:** Individual Failure
**Affected Tests:** 1
### Jira Ticket Content (Copy & Paste)
[Full Jira markup with error, logs, video, recommendations]

## 🎫 Ticket 2: Multiple Tests - Locator Issue
**Type:** Combined Failure (Similar Root Cause)
**Affected Tests:** 6
### Jira Ticket Content (Copy & Paste)
[Combined Jira markup with table of all 6 tests, common error, videos for each]
```

**Benefits:**
- ✅ No more "Unknown" errors in Jira format
- ✅ Smart grouping reduces number of tickets to create
- ✅ Fix one root cause, resolve multiple test failures
- ✅ Video links for every test
- ✅ Configurable detail level (fast vs thorough)
- ✅ Progress updates so you know it's working
- ✅ Ready-to-paste Jira markup

## v5.2.5
- **🔧 Fixed Video URLs & Comprehensive Error Handling** - Major fixes for video retrieval and data handling
- **📺 New Test Sessions API** - Proper video URL extraction from artifact references

**Critical Fixes:**

1. **Video URL Retrieval** ✅
   - **Problem**: Videos were extracted incorrectly, causing errors and broken links
   - **Solution**: Now using `/api/reporting/v1/launches/{launchId}/test-sessions?testId={testId}&projectId={projectId}` API
   - **Removed**: Unnecessary S3 redirect resolution (Zebrunner URLs work directly with authentication)
   - **Result**: Video links now show as `https://your-workspace.zebrunner.com/artifacts/esg-test-sessions/.../video?projectId=7`

2. **Screenshot Error Handling** ✅
   - **Problem**: "Screenshots are not in proper JSON format" errors causing tool failures
   - **Solution**: Added comprehensive try-catch blocks with graceful fallbacks
   - **Behavior**: Returns empty array `[]` with warning instead of throwing errors
   - **Applied to**: `getTestLogsAndScreenshots()` and `getTestSessionsForTest()`

3. **"No result received" Error** ✅
   - **Problem**: Tool execution timing out or failing silently
   - **Solution**: Added error handling at multiple levels in `analyzeTestFailureById`
   - **Result**: Clear error messages instead of silent failures

4. **Schema Updates** ✅
   - **Updated**: `TestSessionResponseSchema` to support both old and new API structures
   - **Supports**: `platform` + `platformName`, `browser` + `browserName`, `device` + `deviceName`
   - **Added**: New fields: `initiatedAt`, `tests`, `durationInSeconds`, `artifactReferences`

**Technical Changes:**

| Change | Before | After |
|--------|--------|-------|
| **Video Extraction** | `extractVideoUrl()` + `resolveVideoUrl()` | `getVideoUrlForTest()` using test-sessions API |
| **Video URLs** | Attempted S3 redirect resolution | Direct Zebrunner proxy URLs |
| **Error Handling** | Throws exceptions | Returns empty data with warnings |
| **Screenshot Parsing** | Fails on bad JSON | Returns `{ items: [] }` |
| **Debug Logging** | Limited | Comprehensive with config.debug |

**New API Method:**
```typescript
getTestSessionsForTest(launchId, testId, projectId)
  → Returns: { items: [{ artifactReferences: [{ name: 'Video', value: 'artifacts/...' }] }] }
```

**Benefits:**
- ✅ No more "no result received" errors
- ✅ Video links work correctly
- ✅ Graceful handling of missing screenshots
- ✅ Better debug logging
- ✅ Cleaner, more maintainable code

## v5.2.3
- **🧹 Removed Backward Compatibility Fallbacks & Placeholder Data** - Clean production code
- **🔗 Fixed Launch URLs** - Now use correct format with project key
- **✅ All Data Now Real** - No mock or placeholder values in production

**Changes:**
- **Removed** all `/testrunner/` fallback URLs from production code
- **Removed** placeholder text `'YOUR_PROJECT'` from pagination instructions
- **Fixed** launch URLs to use proper format: `/projects/{projectKey}/automation-launches/{testRunId}`
- **Added** `getProjectKey(projectId)` method to resolve project key from ID
- **Enhanced** both `analyze_test_failure` and `detailed_analyze_launch_failures` to automatically resolve projectKey when only projectId is provided
- **Updated** all test session URLs to: `/tests/runs/{testRunId}/results/{testId}`

**Before:**
- ❌ `https://your-workspace.zebrunner.com/testrunner/120866` (incorrect)
- ❌ `projectKey: "YOUR_PROJECT"` in pagination (placeholder)
- ❌ Fallback logic with backward compatibility

**After:**
- ✅ `https://your-workspace.zebrunner.com/projects/MCP/automation-launches/120866` (correct)
- ✅ `projectKey: "MCP"` - actual resolved value
- ✅ Automatic projectKey resolution when needed
- ✅ Clean code without fallbacks or mocks

**Impact:**
- All URLs now use the correct Zebrunner format
- All data in reports is real - no placeholders
- `projectKey` is automatically resolved from `projectId` when needed
- No more backward compatibility code or mock data cluttering production
- Legitimate defaults kept (empty arrays, 0 values, "Unknown" for missing data)


## v5.2.2
- **🎥 Video URL Resolution Fix** - Direct S3 URLs instead of proxy URLs
- **🎫 Jira-Ready Ticket Format** for `analyze_test_failure` and `detailed_analyze_launch_failures`

**Video Link Fix**:
- **Problem**: Video links were showing Zebrunner proxy URLs (`https://your-workspace.zebrunner.com/artifacts/esg-test-sessions/.../video?projectId=7`) instead of direct S3 URLs
- **Solution**: Added automatic redirect resolution to extract actual S3 signed URLs with AWS authentication
- **How it works**: Makes authenticated HEAD request to Zebrunner proxy URL, follows redirect to get S3 URL with signature
- **Result**: Video links now show direct playable URLs like `https://s3.us-east-2.amazonaws.com/zebrunner.com-engine/your-workspace/artifacts/test-sessions/.../video.mp4?X-Amz-Algorithm=...`
- **Applied to**: All formats (jira, detailed, summary)

**New Feature**: Generate Jira-ready tickets with one command using `format: 'jira'`

**What's Included:**

1. **Auto-Generated Ticket Title**
   - Intelligent title based on error classification and test name
   - Adds context: "(Consistently Failing)" or "(Flaky)" based on stability
   - For launches: Summarizes multiple tests with dominant issue

2. **Auto-Calculated Priority**
   - **Critical**: 0% stability or 3+ similar failures
   - **High**: <30% stability or 1+ similar failures
   - **Medium**: Default
   - **Low**: >70% stability

3. **Smart Labels**
   - `test-automation` (always)
   - Error classification (e.g., `locator-issue`, `timing-issue`)
   - `consistently-failing` (0% stability)
   - `flaky-test` (<50% stability)
   - `pattern-failure` (multiple similar failures)
   - Launch: `launch-failure`, `bulk-issue`, `multiple-patterns`, `critical-stability`

4. **Complete Jira Markup**
   - Metadata table with Priority, Labels, IDs, Stability
   - Description with clickable launch links
   - 🎥 **Prominent video recording panel** (if available)
   - Error Classification with confidence
   - Expected vs Actual
   - Steps to Reproduce (extracted from logs)
   - Error logs with truncation + link to full logs
   - Screenshots with thumbnail and links
   - Similar Failures warning panel
   - Prioritized Recommended Actions
   - Links section with Test, Launch, Video

5. **Video Links Enhancement** 🎥
   - **Automatic video detection** from artifacts or videoUrl field
   - **Clickable video links** in all formats (jira, detailed, summary)
   - **Jira format**: Prominent blue panel at top + links section
   - **Detailed format**: In Quick Access Links with 🎥 emoji
   - **Summary format**: Inline with emoji
   - Supports S3 URLs with authentication parameters

**Usage Examples:**

```typescript
// Single test - Jira format
analyze_test_failure({
  testId: 5451420,
  testRunId: 120806,
  projectKey: "MCP",
  format: "jira"
})

// Launch failures - Jira format
detailed_analyze_launch_failures({
  testRunId: 120814,
  projectKey: "MCP",
  format: "jira"
})
```

**Output Format:**
- Jira Wiki Markup (`h1.`, `h2.`, `{code}`, `{panel}`, `[link|url]`)
- Markdown code blocks for better compatibility
- Ready to copy-paste into Jira ticket description
- All links are clickable in Jira
- Videos show as `[🎥 Test Execution Video|URL]`

**Benefits:**
- ✅ Save 5-10 minutes per ticket
- ✅ Consistent ticket quality
- ✅ No manual formatting needed
- ✅ All context in one place
- ✅ Auto-prioritization based on data
- ✅ Clickable video links for quick review
- ✅ Works for both single test and launch-wide analysis


## v5.1.1
- **🧠 Intelligent Deep Analysis Enhancement** for `detailed_analyze_launch_failures`

**Problem Solved**: Tool provided basic summary requiring manual follow-up questions and multiple tool calls to get comprehensive analysis.

**Solution**: Added automatic deep synthesis with Claude-level intelligence built into the tool.

**Major Enhancements:**

1. **Executive Summary** - Automatic high-level findings
   - Total tests analyzed across error categories
   - Unique failure patterns detected
   - Average test stability with health indicators (🔴/🟡/🟢)
   - Most common issues highlighted

2. **Timeline Analysis** - When failures started appearing
   - Groups failures by date
   - Shows progression of issues
   - Identifies first occurrence patterns

3. **Pattern Analysis with Root Cause Grouping**
   - Categorizes failures by type (Locator, Timing, Business Logic, etc.)
   - Shows affected tests for each category
   - Includes stability percentages for each test
   - Provides root cause assessments

4. **Priority-Based Recommendations**
   - **🔴 HIGH Priority**: Issues affecting > 30% of tests
   - **🟡 MEDIUM Priority**: Issues affecting 2+ tests
   - **🟢 LOW Priority**: Single test issues
   - Shows impact, category, and affected tests for each
   - Includes stability data for prioritization

5. **Enhanced Individual Test Details**
   - Full error messages (300 chars)
   - Stack traces (expandable, 500 chars)
   - Stability percentages with health indicators
   - Failure timestamps
   - Classified root causes

6. **Questions for Follow-up** - Guides next steps
   - Suggests which issues to investigate first
   - Asks about checking related launches
   - Prompts for screenshot analysis if not enabled
   - Suggests code change investigation

**Output Example:**

```markdown
## 🎯 Executive Summary
- 10 failed tests analyzed across 2 distinct error categories
- 2 unique failure patterns detected  
- Average test stability: 45.0% (🔴 Critical)
- Most common issue: Locator Issue (affecting 8 tests)

## 📅 Timeline Analysis
**2 days with failures:**
**11/1/2025** (2 failures)
  - testA: Locator Issue
  - testB: Locator Issue
**11/3/2025** (8 failures)
  ...

## 🔬 Pattern Analysis
**1️⃣ Locator Issue** - 8 tests (80.0%) 🔴 HIGH
**Affected Tests:**
- Test 5451420: testProgressPageEmptyState (0% stability)
- Test 5451421: testProgressPageWithData (0% stability)
...
**Root Cause Assessment:** Element 'entriesListToSwipe' doesn't exist in empty state

## 🎯 Recommendations by Priority
### 🔴 HIGH Priority (Affects Multiple Tests)
**1. Fix locator 'entriesListToSwipe'**
   - Impact: 8 tests affected
   - Category: Locator Issue
   - Tests: [list with stability %]
```

**Technical Implementation:**
- Deep data extraction from all test analyses
- Cross-test pattern detection
- Timeline tracking and chronological sorting
- Priority calculation based on impact
- Comprehensive error and stack trace display

**Benefits:**
- ✅ **No manual follow-up needed** - Gets full picture immediately
- ✅ **Claude-level intelligence** - Automatic synthesis and grouping
- ✅ **Actionable insights** - Priority-based recommendations
- ✅ **Time savings** - One call instead of multiple
- ✅ **Better decisions** - See patterns across all failures at once


## v5.0.2
- **🚀 Advanced Failure Analysis & Launch-Wide Analysis** (2025-11-03)

**New Features**: Enhanced screenshot analysis in test failures + comprehensive launch-wide failure analysis

**Problem Solved**: 
1. Screenshot analysis required manual tool invocation
2. No way to analyze all failures in a launch at once
3. Manual grouping of similar failures
4. Interrupting confirmation prompts for large launches

**Solution**: Automated screenshot analysis integrated into test failure reports + new intelligent bulk analysis tool

**Enhanced Tools:**

1. **`analyze_test_failure`** - Enhanced with integrated screenshot analysis
   - **New Parameter**: `analyzeScreenshotsWithAI: boolean` - Automatically download and analyze screenshots
   - **New Parameter**: `screenshotAnalysisType: 'basic' | 'detailed'` - Control analysis depth
   - Screenshots now analyzed inline with expandable details
   - Claude Vision analysis embedded directly in failure reports
   - No need to manually call `analyze_screenshot` separately

**New Tools:**

2. **`detailed_analyze_launch_failures`** - 🆕 Intelligent launch-wide failure analysis
   - **Smart Filtering by Default**: Analyzes only tests WITHOUT linked Jira issues (use `filterType: 'all'` to include all)
   - **Smart Default Behavior**: Analyzes ALL tests if ≤10, otherwise first 10 automatically
   - **No Confirmation Interrupts**: Starts analysis immediately
   - **Pagination When Needed**: Shows "Continue Analysis" section at bottom with next batch commands
   - **Similar Failure Grouping**: Groups tests with same error patterns
   - **Statistics Dashboard**: Breakdown by error category, pass/fail rates
   - **Top Recommendations**: Actionable fixes ranked by frequency
   - **Configurable Execution**: Sequential (safe), parallel (fast), or batches (balanced)
   - **Optional Screenshot Analysis**: Apply AI analysis to all test failures
   - **Flexible Output**: Detailed (full reports) or summary (key info only)

**Key Features of `detailed_analyze_launch_failures`:**
```typescript
// Simple call - analyzes tests WITHOUT linked issues (default)
// Analyzes first 10 if > 10 tests, all if ≤ 10
detailed_analyze_launch_failures({
  testRunId: 120806,
  projectKey: "MCP"
})

// To analyze ALL failed tests (including those with linked issues)
detailed_analyze_launch_failures({
  testRunId: 120806,
  projectKey: "MCP",
  filterType: "all"  // Include tests with Jira tickets
})

// With other options
detailed_analyze_launch_failures({
  testRunId: 120806,
  projectKey: "MCP",
  filterType: "without_issues",  // Explicit (this is default)
  format: "summary",              // Condensed output
  limit: 10,                      // Explicit limit
  offset: 10                      // Continue from test 11
})
```

**Output Includes:**
- 📊 Overview Statistics (total tests, failed tests, filter status)
- 📈 Failure Breakdown by Category (Locator Issues, Timing Issues, etc.)
- 🔄 Similar Failure Groups (tests with identical errors grouped)
- 🎯 Top Issues & Recommendations (actionable fixes ranked by impact)
- 📋 Individual Test Analysis (detailed or summary format)
- 📄 Pagination Support (analyze next 10, next 20, etc.)

**Use Cases:**
- **QA Managers**: Get overview of all failures in a launch
- **SDETs**: Identify patterns across multiple test failures
- **Developers**: Find tests affected by same bug
- **CI/CD**: Automated failure analysis in pipelines

**Technical Implementation:**
- Added async screenshot analysis to `generateFailureAnalysisReport()`
- New `analyzeLaunchFailures()` method with pagination logic
- Smart grouping by error message patterns
- Configurable execution modes (sequential/parallel/batches)
- Automatic confirmation for large analysis jobs

**Performance:**
- Sequential: ~2-3 seconds per test (safe, recommended)
- Parallel: ~0.5-1 second per test (fast, may hit rate limits)
- Batches: ~1-2 seconds per test (balanced approach)

**Files Changed:**
- `src/handlers/reporting-tools.ts` - Added `analyzeLaunchFailures()`, enhanced screenshot analysis
- `src/server.ts` - Registered `analyze_launch_failures` tool
- `package.json` - Version bump to 4.11.0

**Documentation:**
- Tool parameters and examples included in tool descriptions
- Pagination workflow documented
- Similar failure grouping explained

## v5.0.0
- **🎯 Screenshot Analysis & Visual Forensics** (2025-11-03)

**New Features**: Screenshot download and visual analysis capabilities

**Problem Solved**: Screenshots protected behind authentication, requiring manual login to Zebrunner and manual visual inspection.

**Solution**: Automated screenshot analysis with Claude Vision integration via MCP

**New Tools:**

1. **`download_test_screenshot`** - Download protected screenshots with authentication
   - Automatic authentication using existing Zebrunner token
   - Supports both full URLs and relative `/files/` paths
   - Returns image metadata (dimensions, format, size)
   - Optional base64 encoding

2. **`analyze_screenshot`** - Comprehensive visual analysis
   - **Basic Analysis**: Image metadata, dimensions, device detection
   - **OCR Text Extraction**: Extract visible text using Tesseract.js (optional)
   - **UI Element Detection**: Empty states, loading indicators, error dialogs, navigation
   - **Claude Vision Analysis**: Pass screenshots to Claude via MCP for AI-powered visual inspection
   - No separate Anthropic API key required (uses Claude Desktop/Code)

**Enhanced Tools:**
- **`analyze_test_failure`** - Now includes screenshot analysis suggestions

**Technical Implementation:**
- Added `sharp` for fast image processing
- Added `tesseract.js` for optional OCR
- Created `screenshot-analyzer.ts` utility module
- Enhanced `ZebrunnerReportingClient` with `downloadScreenshot()` method
- Leverages MCP image content type for Claude Vision
- Automatic temporary storage with cleanup

**Key Benefits:**
- ✅ No manual login required
- ✅ Automated visual analysis
- ✅ OCR text extraction
- ✅ Claude Vision insights
- ✅ No additional API costs
- ✅ Seamless MCP integration

**Documentation:**
- Added `docs/SCREENSHOT_ANALYSIS.md` with comprehensive guide
- Usage examples and workflows
- Performance optimization tips
- Troubleshooting guide

**Files Changed:**
- `src/api/reporting-client.ts` - Added `downloadScreenshot()` method
- `src/utils/screenshot-analyzer.ts` - New image analysis utilities
- `src/handlers/reporting-tools.ts` - Added new tool handlers
- `src/server.ts` - Registered new tools
- `src/types/reporting.ts` - Added screenshot analysis types
- `package.json` - Added sharp and tesseract.js dependencies

## v4.9.2
- Added automation priorities management tools with improved error handling, enhanced async operations, better logging


## v4.9.1
- Added `analyze_test_failure` tool to main server.ts (was only in server-with-reporting.ts)
- Fixed missing tool registration ensuring all users can access deep test failure analysis
- Added automation priorities management tools with improved error handling, enhanced async operations, better logging


## v4.9.0
- Added Deep Test Failure Analysis Tool (2025-11-03)

**New Feature**: `analyze_test_failure` - Comprehensive forensic analysis of failed tests

**Problem Solved**: Manual test failure investigation taking 15-20 minutes per failure, requiring multiple clicks through UI, log files, and screenshots.

**Solution**: Automated deep analysis tool that provides:
- **Complete Log Analysis**: Parse test execution logs, extract errors, warnings, and critical events
- **Screenshot Access**: Direct links to all screenshots with timestamps
- **Error Classification**: ML-assisted categorization (Locator Issue, Timing Issue, Business Issue, etc.)
- **Similar Failure Detection**: Find patterns across test failures in the same launch
- **Actionable Recommendations**: Specific steps to fix the issue based on error type
- **Comprehensive Report**: Markdown-formatted analysis with clickable links

**Key Features:**
- **Forensic Log Parsing**: Extract error logs, last actions before failure, critical events
- **Screenshot Timeline**: All screenshots with timestamps and direct viewing links
- **Error Classification**: Automatic categorization with confidence levels
- **Similar Failure Pattern**: Find other tests failing with the same error
- **Smart Recommendations**: Actionable steps based on failure type
- **Two Output Modes**: Detailed analysis or quick summary
- **Full Zebrunner Integration**: Direct links to test session, launch, and artifacts

**API Integration:**
- Uses new `/api/test-execution-logs/v1` endpoint for logs and screenshots
- Fetches test run details from reporting API
- Constructs clickable Zebrunner UI links

**Usage Examples:**
```typescript
// Detailed analysis (default)
analyze_test_failure({
  testId: 5451420,
  testRunId: 120806,
  projectKey: "MCP"
})

// Quick summary
analyze_test_failure({
  testId: 5451420,
  testRunId: 120806,
  projectKey: "MCP",
  format: "summary"
})

// Analysis without similar failures
analyze_test_failure({
  testId: 5451420,
  testRunId: 120806,
  projectKey: "MCP",
  analyzeSimilarFailures: false
})
```

**Output Includes:**
- Executive summary with root cause and confidence
- Test session details (duration, timestamps, owner)
- Error message and classification
- Log analysis (statistics, critical events, last actions)
- Screenshots with viewing links
- Similar failure patterns
- Root cause assessment
- Actionable recommendations
- Bug report suggestions
- Test stability context
- Quick access links to Zebrunner UI

**Performance**: Analysis completes in < 10 seconds vs 15-20 minutes manual investigation

**Success Metric**: Reduces test failure investigation time by 95%

---

## v4.8.188
- Added Lightweight Launch Test Summary Tool (2025-10-15)

**New Feature**: `get_launch_test_summary` - Token-optimized launch test analysis

**Problem Solved**: `get_launch_details` was returning 185K tokens, exceeding 25K limit

**Solution**: Flexible tool with multiple modes:
- **Summary-only mode**: ~1-2K tokens (statistics + top 20 unstable + issues)
- **Limited mode**: ~3-5K tokens (summary + N tests, configurable)
- **Full mode**: All tests without heavy arrays (labels/testCases excluded by default)

**Key Features:**
- **Smart defaults**: Labels and testCases excluded by default (can enable)
- **Limit parameter**: Return only N most unstable tests (e.g., limit: 10)
- **Summary-only mode**: Statistics without full test list
- **Stability-based sorting**: Most unstable first (0-100%)
- **Top 20 most unstable**: Always included for quick analysis
- **Filtering**: By status, stability range
- **Comprehensive statistics**: Test class breakdown, duration, issues

**Usage Examples:**
```typescript
// Recommended: Get first 10 tests (~3K tokens)
get_launch_test_summary({ projectKey: "MCP", launchId: 119783, limit: 10 })

// Ultra lightweight: Summary only (~1K tokens)
get_launch_test_summary({ projectKey: "MCP", launchId: 119783, summaryOnly: true })

// Get first 5 with full details
get_launch_test_summary({ 
  projectKey: "MCP", 
  launchId: 119783, 
  limit: 5,
  includeLabels: true,
  includeTestCases: true
})
```

**Files Modified:**
- `src/api/reporting-client.ts` - Added `getAllTestRuns()`
- `src/handlers/reporting-tools.ts` - Added configurable `getLaunchTestSummary()`
- `src/server.ts` - Registered `get_launch_test_summary` tool with new parameters
- `docs/LAUNCH_TEST_SUMMARY_TOOL.md` - Updated documentation

## v4.7.185 - Fixed Get Launch Details Feature (2025-10-15)

**Issue:** The `get_launch_details` tool was failing due to API data type mismatches in Zod schemas.

**Root Cause:** 
- API sometimes returns numeric fields (timestamps, test counts) as strings instead of numbers
- Zod schemas were strictly typed as `z.number()`, causing validation failures

**Fix:**
1. **Updated all numeric fields to use `z.coerce.number()`** in `src/types/reporting.ts`:
   - `LaunchResponseSchema`: timestamps (`startedAt`, `endedAt`), test counts, elapsed time
   - `TestSessionResponseSchema`: timestamps and test counts
   - `LaunchListItemSchema`: timestamps and test counts
   
2. **Added support for Test Runs endpoint**:
   - Created `TestRunResponseSchema` and `TestRunsResponseSchema` for individual test executions
   - Added `getTestRuns()` method to `ZebrunnerReportingClient` 
   - Endpoint: `/api/reporting/v1/launches/{launchId}/tests?projectId={projectId}`
   - Updated `getLauncherDetails()` handler to fetch test runs data with fallback to test sessions
   
3. **Benefits:**
   - Handles both string and numeric data types gracefully
   - Provides detailed test execution results (test runs) instead of just test sessions
   - Includes test metadata: owner, test class, test cases, labels, known issues, etc.
   - Better error handling with fallback to test sessions if test runs endpoint fails

**Files Modified:**
- `src/types/reporting.ts` - Updated schemas with coercion and added TestRun types
- `src/api/reporting-client.ts` - Added `getTestRuns()` method and imports
- `src/handlers/reporting-tools.ts` - Enhanced handler to fetch test runs
- `dist/**` - Rebuilt all compiled files

## v4.7.184
- Added new health test and potential LLM testing strategy document

## v4.7.182
- Added advanced test case search tools: title search, multi-criteria filtering, and automation priorities with improved error handling, enhanced async operations, better logging


## v4.7.179
- Advanced duplicate test case detection with semantic analysis with improved error handling, enhanced async operations, better logging


## v4.6.178
- Updated INSTALL-GUIDE.md with the more detailed steps


## v4.6.177
- Added comprehensive installation and setup documentation


## v4.6.176
- Added 1 new files with enhanced functionality



## v4.5.172
- Advanced duplicate test case detection with semantic analysis with improved error handling, enhanced async operations, better logging


This file tracks version changes and improvements to the MCP Zebrunner project.<|MERGE_RESOLUTION|>--- conflicted
+++ resolved
@@ -1,6 +1,5 @@
 # Change Logs
 
-<<<<<<< HEAD
 ## v5.5.0
 - **🔗 Smart URL-Based Analysis** - Claude automatically detects and analyzes Zebrunner URLs
 - **✨ Natural Language Parsing** - Just paste a URL, Claude handles the rest
@@ -16,7 +15,7 @@
    - **No Manual Setup**: Works out of the box with existing MCP configuration
 
 2. **Supported URL Patterns** ✅
-   
+
    **Test URLs:**
    ```
    https://workspace.zebrunner.com/projects/PROJECT/automation-launches/LAUNCH_ID/tests/TEST_ID
@@ -24,7 +23,7 @@
    - Automatically calls `analyze_test_failure`
    - Extracts: `projectKey`, `testRunId`, `testId`
    - Default params: All diagnostics enabled, videos, screenshots, AI analysis
-   
+
    **Launch URLs:**
    ```
    https://workspace.zebrunner.com/projects/PROJECT/automation-launches/LAUNCH_ID
@@ -171,8 +170,6 @@
 
 ---
 
-=======
->>>>>>> ec6c71e2
 ## v5.4.1
 - **🔗 Smart Test Case ID Detection** - Automatically makes embedded test case IDs in test names clickable
 - **✅ Abbreviated Format Support** - Expands shortened formats like "MCP-2869, 2870, 2871" to full format
@@ -182,7 +179,7 @@
 
 1. **Embedded Test Case ID Detection** ✅
    - **Pattern Matching**: Automatically detects test case IDs in test names using regex
-   - **Examples**: 
+   - **Examples**:
      - `Yesterday Nutrients Sharing Test (MCP-2064)` → `Yesterday Nutrients Sharing Test ([MCP-2064](url))`
      - `My Test [QAS-123]` → `My Test [[QAS-123](url)]`
      - `Test APPS-456 Something` → `Test [APPS-456](url) Something`
@@ -218,10 +215,10 @@
   // Step 1: Expand abbreviated patterns
   const abbreviatedPattern = /\b([A-Z]{2,10})-(\d+)(?:\s*,\s*(\d+))+/g;
   // "MCP-2869, 2870, 2871" → "MCP-2869, MCP-2870, MCP-2871"
-  
+
   // Step 2: Detect all full-format test case IDs
   const testCasePattern = /\b([A-Z]{2,10}-\d+)\b/g;
-  
+
   // Step 3: Make each ID clickable
   for (const testCaseId of matches) {
     const url = await this.buildTestCaseUrl(testCaseId, projectKey, baseUrl);
@@ -231,8 +228,8 @@
 
 // Usage in launch analysis
 const clickableTestName = await this.makeTestCaseIDsClickable(
-  result.testName, 
-  resolvedProjectKey!, 
+  result.testName,
+  resolvedProjectKey!,
   baseUrl
 );
 report += `### ${idx + 1}. Test ${result.testId}: ${clickableTestName}\n\n`;
@@ -262,7 +259,7 @@
 ```
 
 **Files Modified:**
-- `src/handlers/reporting-tools.ts` 
+- `src/handlers/reporting-tools.ts`
   - Added `makeTestCaseIDsClickable()` method
   - Enhanced `buildTestCaseUrl()` to restore fallback logic
   - Applied clickable conversion to test names in launch analysis
@@ -502,7 +499,7 @@
   const result = analysisResults[idx];
   report += `### ${idx + 1}. Test ${result.testId}: ${result.testName}\n\n`;
   report += `- **Status:** ${result.status}\n`;
-  
+
   // NEW: Display test cases right after status
   if (result.testCases && result.testCases.length > 0) {
     const testCaseLinks = await Promise.all(result.testCases.map(async (tc: any) => {
@@ -1079,7 +1076,7 @@
 
 **New Features**: Enhanced screenshot analysis in test failures + comprehensive launch-wide failure analysis
 
-**Problem Solved**: 
+**Problem Solved**:
 1. Screenshot analysis required manual tool invocation
 2. No way to analyze all failures in a launch at once
 3. Manual grouping of similar failures
@@ -1344,9 +1341,9 @@
 get_launch_test_summary({ projectKey: "MCP", launchId: 119783, summaryOnly: true })
 
 // Get first 5 with full details
-get_launch_test_summary({ 
-  projectKey: "MCP", 
-  launchId: 119783, 
+get_launch_test_summary({
+  projectKey: "MCP",
+  launchId: 119783,
   limit: 5,
   includeLabels: true,
   includeTestCases: true
@@ -1363,7 +1360,7 @@
 
 **Issue:** The `get_launch_details` tool was failing due to API data type mismatches in Zod schemas.
 
-**Root Cause:** 
+**Root Cause:**
 - API sometimes returns numeric fields (timestamps, test counts) as strings instead of numbers
 - Zod schemas were strictly typed as `z.number()`, causing validation failures
 
@@ -1372,13 +1369,13 @@
    - `LaunchResponseSchema`: timestamps (`startedAt`, `endedAt`), test counts, elapsed time
    - `TestSessionResponseSchema`: timestamps and test counts
    - `LaunchListItemSchema`: timestamps and test counts
-   
+
 2. **Added support for Test Runs endpoint**:
    - Created `TestRunResponseSchema` and `TestRunsResponseSchema` for individual test executions
-   - Added `getTestRuns()` method to `ZebrunnerReportingClient` 
+   - Added `getTestRuns()` method to `ZebrunnerReportingClient`
    - Endpoint: `/api/reporting/v1/launches/{launchId}/tests?projectId={projectId}`
    - Updated `getLauncherDetails()` handler to fetch test runs data with fallback to test sessions
-   
+
 3. **Benefits:**
    - Handles both string and numeric data types gracefully
    - Provides detailed test execution results (test runs) instead of just test sessions
