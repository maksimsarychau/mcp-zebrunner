# Change Logs

<<<<<<< HEAD
## v5.11.0 - NEW FEATURES: Test Execution History & Comparison with Last Passed
- **📊 NEW TOOL: `get_test_execution_history`** - Track test execution trends across launches
  - View pass/fail history for any test
  - Identify when test started failing
  - Calculate pass rate and stability metrics
  - Find last successful execution
  - **Special Detection**: Highlights when all recent executions failed (e.g., "Failed in all last 10 runs")
  - Output formats: Markdown table, JSON, or structured DTO
  
- **🔄 ENHANCED: `analyze_test_failure` with Comparison Feature** - Compare current failure with last passed execution
  - **New Parameter**: `compareWithLastPassed` with granular control
    - Compare logs (error count, new errors detected)
    - Compare screenshots (count, availability for visual analysis)
    - Compare duration (performance regression detection)
    - Compare environment (device, platform changes)
    - Compare video frames (optional, for detailed analysis)
  - **Smart Detection**: Automatically checks last 10 executions for any passed run
  - **Critical Warning**: Shows prominent alert if test has no recent passed executions
  - **Detailed Comparison Report**: Side-by-side comparison with clickable links
  
### 📊 Test Execution History Features

**Use Cases:**
- **Trend Analysis**: See if test was stable before recent failures
- **Regression Detection**: Identify when test started failing
- **Stability Metrics**: Calculate pass rate over time
- **Quick Insights**: Find last known good execution for comparison

**Example Output:**
```markdown
# 📊 Test Execution History

**Test ID:** 5478492
**Current Launch:** 121482
**Total Executions:** 10
**Pass Rate:** 60% (6/10)

## ✅ Last Passed Execution
- **Launch:** 121479
- **Date:** November 13, 2024 at 3:15 PM
- **Duration:** 581s

## 📋 Execution History (Last 10)
| # | Status | Date | Duration | Launch | Issues |
|---|--------|------|----------|--------|--------|
| 1 | ❌ FAILED | Nov 13, 2024 4:30 PM | 588s | 121482 | None |
| 2 | ✅ PASSED | Nov 13, 2024 3:15 PM | 581s | 121479 | None |
...
```

### 🔄 Comparison with Last Passed Features

**Comparison Capabilities:**

1. **Duration Comparison**
   - Current vs last passed execution time
   - Performance regression detection
   - Percentage change calculation
   - Visual indicators (🔴 Slower / 🟢 Faster)

2. **Log Comparison**
   - Error count comparison
   - New errors detection
   - Semantic error analysis
   - Highlights errors that weren't present in passed run

3. **Screenshot Comparison**
   - Screenshot count comparison
   - Availability check for visual analysis
   - Last screenshot comparison capability
   - Prepared for Claude Vision analysis

4. **Environment Comparison**
   - Device changes detection
   - Platform version changes
   - Test class changes
   - Build/environment differences

5. **Critical Detection - All Failed Warning** ⚠️
   - Automatically detects if test has no recent passed executions
   - Shows prominent warning section:
   ```markdown
   ## ⚠️ Comparison with Last Passed
   
   **🔴 CRITICAL: No Passed Executions Found**
   
   This test has **FAILED** in all of the last **10** executions.
   - **Total Failures:** 10
   - **Recommendation:** This test appears to be consistently failing. Investigate if:
     - Test is flaky or broken
     - Feature is not implemented
     - Environment issues are blocking the test
   ```

**Example Comparison Output:**
```markdown
## 🔄 Comparison with Last Passed

Comparing current failure with last successful execution:

**Last Passed:** Launch 121479
**Date:** November 13, 2024 at 3:15 PM

**Duration Comparison:**
- Current: 588s
- Last Passed: 581s
- Difference: 🔴 Slower by 7s (1.2%)

**Log Comparison:**
- Current Errors: 5
- Last Passed Errors: 0
- 🔴 New errors appeared in current execution

**Screenshot Comparison:**
- Current Screenshots: 12
- Last Passed Screenshots: 15

**Environment Changes:**
- 🔶 Test class changed
```

### 🎯 Use Cases

**1. Regression Analysis**
```
"Show me the execution history for test 5478492 and compare current failure with last time it passed"
```
- Identifies when test started failing
- Shows what changed between passed and failed runs
- Helps determine if it's a recent regression

**2. Stability Investigation**
```
"Has test 5478492 been failing consistently? Compare with last passed execution"
```
- Shows pass/fail pattern over time
- Identifies flaky tests vs consistently failing tests
- Provides pass rate metrics

**3. Performance Regression**
```
"Analyze test failure and compare duration with last passed run"
```
- Detects performance degradation
- Shows execution time differences
- Helps identify performance-related failures

**4. Environment Impact**
```
"Compare current test failure with last passed - check if environment changed"
```
- Detects device/platform changes
- Identifies build/environment differences
- Helps isolate environment-related issues

### 📋 Configuration Options

**Comparison Control:**
```typescript
compareWithLastPassed: {
  enabled: true,              // Turn comparison on/off
  includeLogs: true,          // Compare error logs (default: true)
  includeScreenshots: true,   // Compare screenshots (default: true)
  includeDuration: true,      // Compare execution time (default: true)
  includeEnvironment: true,   // Compare device/platform (default: true)
  includeVideo: false         // Compare video frames (default: false, detailed analysis)
}
```

### 🔧 Technical Implementation

**API Integration:**
- Endpoint: `/api/reporting/v1/launches/{launchId}/tests/{testId}/history`
- Limit: Configurable (default: 10, max: 50)
- Caching: Comparison data cached for performance
- Smart Detection: Checks last 10 executions for passed runs

**Files Modified:**
- `src/types/reporting.ts` - Added test execution history schemas
- `src/api/reporting-client.ts` - Added `getTestExecutionHistory()` API method
- `src/handlers/reporting-tools.ts` - Added history handler + comparison logic
- `src/server.ts` - Registered new tool + updated existing tool

**Performance:**
- History lookup: ~100-200ms
- Comparison with last passed: ~500-1000ms (includes fetching last passed execution details)
- Minimal overhead for non-comparison mode

### 💡 Benefits

✅ **Faster Root Cause Analysis**: Quickly see what changed since last successful run
✅ **Trend Identification**: Understand test stability patterns over time  
✅ **Regression Detection**: Pinpoint when test started failing
✅ **Performance Monitoring**: Track execution time changes
✅ **Environment Validation**: Detect environment-related issues
✅ **Critical Alerts**: Immediate visibility when tests are consistently failing

### 🎓 Example Workflows

**Workflow 1: Investigating New Failure**
1. Get execution history: `get_test_execution_history`
2. If last passed execution exists → Analyze with comparison
3. Review differences (logs, duration, environment)
4. Determine if regression or environment issue

**Workflow 2: Flaky Test Analysis**
1. Check history for pass/fail pattern
2. If inconsistent → Likely flaky test
3. Compare multiple failed runs to find common patterns
4. Use similarity detection across failures

**Workflow 3: Consistently Failing Test**
1. Get history → See "All 10 executions failed"
2. Critical warning displayed automatically
3. Investigation priorities:
   - Is test broken?
   - Is feature not implemented?
   - Is environment blocking test?

---

=======
>>>>>>> 026395ef
## v5.10.0 - SECURITY: Comprehensive Security Hardening (HIGH + MEDIUM Severity Fixes)
- **🔒 MAJOR SECURITY UPDATE** - Addressed all HIGH and MEDIUM severity vulnerabilities
  - **Path Traversal Protection** - Block unauthorized file system access (CI-compatible)
  - **Credential Masking** - Secure token logging with partial visibility
  - **URL Validation** - Prevent malicious URL exploitation
  - **Temporary File Cleanup** - Automatic cleanup on process termination
  - **API Rate Limiting** - Prevent abuse with configurable throttling
  - **Error Sanitization** - Environment-aware error message handling
- **🐛 CI/CD Fix**: Path validation now allows working directory even if under `/home` (fixes CI runner environments)

### 🔴 HIGH Severity Fixes

**1. Path Traversal Protection** ✅
- **Problem**: User-provided file paths could access sensitive system directories
- **Solution**: New `validateFilePath()` function in `src/utils/security.ts`
- **Features**:
  - Blocks access to sensitive directories: `/etc`, `/home`, `/.ssh`, `/var`, `/usr`, `/bin`, `/sbin`, `/root`, `/boot`
  - Detects path traversal patterns: `..`, `~`, null bytes (`\0`)
  - Restricts paths to project working directory by default
  - **CI-Compatible**: Allows working directory even if under `/home` (e.g., `/home/runner/work/...`)
  - Applied to: Rules file paths, checkpoints file paths, dynamic rules loading
- **Configuration**: Automatic (no config needed)
- **Security Logic**:
  1. First checks if path stays within working directory (primary security check)
  2. Only blocks sensitive directories if path tries to escape working directory
  3. Allows `/home/runner/work/project/file.txt` but blocks `/home/other-user/.ssh/id_rsa`
- **Files Modified**: `src/utils/security.ts` (new), `src/handlers/tools.ts`, `src/utils/rules-parser.ts`

**2. Debug Token Logging - Credential Masking** ✅
- **Problem**: Full API tokens logged in debug mode, exposing credentials
- **Solution**: New `maskToken()` and `maskAuthHeader()` functions
- **Format**: Shows first 4 and last 4 characters (e.g., `dWhA...BdLr`)
- **Applied to**:
  - Bearer token authentication logs in `src/api/reporting-client.ts`
  - Authorization header debug logs in Axios interceptors
  - All debug console output containing tokens
- **Configuration**: Automatic (always enabled)
- **Files Modified**: `src/utils/security.ts` (new), `src/api/reporting-client.ts`

**3. URL Validation for Downloads** ✅
- **Problem**: Unvalidated URLs could lead to SSRF or malicious file access
- **Solution**: New `validateFileUrl()` function with configurable validation
- **Security Checks**:
  - Blocks dangerous protocols: `file://`, `ftp://`, `gopher://`, `data://`, `javascript://`, `vbscript://`
  - Detects null bytes in URLs
  - Strict mode: Enforces `/files/` paths or valid HTTP(S) URLs only
  - Character validation: Alphanumeric, dash, underscore, dot, slash only
- **Configuration** (via environment variables):
  - `STRICT_URL_VALIDATION=true` (default) - Enforce strict URL patterns
  - `SKIP_URL_VALIDATION_ON_ERROR=false` (default) - Throw error on validation failure
  - `SKIP_URL_VALIDATION_ON_ERROR=true` - Log warning and continue (less secure, more permissive)
- **Applied to**:
  - Screenshot downloads in `src/api/reporting-client.ts`
  - Video downloads in `src/utils/video-analysis/video-downloader.ts`
- **Files Modified**: `src/utils/security.ts` (new), `src/api/reporting-client.ts`, `src/utils/video-analysis/video-downloader.ts`, `src/config/defaults.ts`, `src/config/manager.ts`

### 🟡 MEDIUM Severity Fixes

**4. Temporary File Cleanup** ✅
- **Problem**: Temporary screenshots and videos not cleaned up on unexpected process termination
- **Solution**: Process exit handlers for automatic cleanup
- **Cleanup Triggers**:
  - `SIGINT` (Ctrl+C)
  - `SIGTERM` (kill command)
  - `uncaughtException` (unhandled errors)
  - `unhandledRejection` (unhandled promise rejections)
- **Features**:
  - Prevents cleanup from running multiple times
  - Silent cleanup by default, verbose in DEBUG mode
  - Tracks all downloader instances for comprehensive cleanup
- **Applied to**:
  - Screenshot temporary files: `src/utils/screenshot-analyzer.ts`
  - Video temporary files: `src/utils/video-analysis/video-downloader.ts`
- **Configuration**: Automatic (no config needed)
- **Files Modified**: `src/utils/screenshot-analyzer.ts`, `src/utils/video-analysis/video-downloader.ts`

**5. Rate Limiting for API Calls** ✅
- **Problem**: No rate limiting could lead to API abuse or hitting rate limits
- **Solution**: Simple token bucket rate limiter in `src/api/client.ts`
- **Algorithm**: Token bucket with configurable refill rate
- **Configuration** (via environment variables):
  - `ENABLE_RATE_LIMITING=true` (default) - Enable rate limiting
  - `MAX_REQUESTS_PER_SECOND=10` (default) - Maximum requests per second
  - `RATE_LIMITING_BURST=100` (default) - Allow burst of up to N requests
- **Features**:
  - Automatic token refill based on elapsed time
  - Smooth request throttling (waits for available tokens)
  - Supports burst traffic while maintaining average rate
  - Applied to all Zebrunner API requests in `ZebrunnerApiClient`
- **Performance**: Minimal overhead (~1ms per request)
- **Files Modified**: `src/api/client.ts`, `src/config/defaults.ts`, `src/config/manager.ts`

**6. Error Message Sanitization** ✅
- **Problem**: Error messages could leak sensitive internal information (paths, stack traces, tokens)
- **Solution**: Environment-aware error sanitization functions
- **Modes**:
  - **Production** (default): Generic error messages, no internal details
    - Example: `"An error occurred while processing the file"` instead of `"Failed to read /Users/admin/.ssh/id_rsa: Permission denied"`
  - **Development/Debug** (`NODE_ENV=development` or `DEBUG=true`): Full error details
- **Functions**:
  - `sanitizeErrorMessage()` - General error sanitization
  - `sanitizeApiError()` - API-specific error sanitization
- **Applied to**: Error responses in `src/handlers/tools.ts`
- **Configuration**:
  - Set `NODE_ENV=production` for production environments (recommended)
  - Set `DEBUG=true` to see full errors in development
- **Files Modified**: `src/utils/security.ts` (new), `src/handlers/tools.ts`

### 🧪 Testing & Validation

**Comprehensive Unit Tests** ✅
- **HIGH Severity Tests**: `tests/unit/security.test.ts`
  - Path validation: Blocks sensitive directories, detects traversal patterns
  - Token masking: Various token lengths, empty tokens, short tokens
  - Authorization header masking: Bearer tokens, Basic auth
  - URL validation: Dangerous protocols, null bytes, strict mode, skip-on-error mode
  - Integration tests: Rules loading, token logging, URL validation in clients
- **MEDIUM Severity Tests**: `tests/unit/medium-security.test.ts`
  - Error sanitization: Production vs development modes
  - Rate limiting: Respects max requests per second, allows burst traffic
  - Temporary file cleanup: Screenshot and video cleanup functions
  - Integration tests: Default configuration, environment variable overrides
- **Test Coverage**: 100% of new security functions
- **All Tests Passing**: ✅

### 📋 Configuration Reference

**New Environment Variables:**
```bash
# URL Validation (HIGH Severity #3)
STRICT_URL_VALIDATION=true                    # Default: true (enforce strict patterns)
SKIP_URL_VALIDATION_ON_ERROR=false            # Default: false (throw on validation error)

# Rate Limiting (MEDIUM Severity #5)
ENABLE_RATE_LIMITING=true                     # Default: true (enable rate limiting)
MAX_REQUESTS_PER_SECOND=10                    # Default: 10 (requests per second)
RATE_LIMITING_BURST=100                       # Default: 100 (burst size)

# Error Sanitization (MEDIUM Severity #6)
NODE_ENV=production                           # Default: (not set) - use production for generic errors
DEBUG=true                                    # Default: (not set) - use true for full error details
```

### 📁 Files Modified/Created

**New Files:**
- `src/utils/security.ts` - Central security utilities module (~350 lines)
- `tests/unit/security.test.ts` - HIGH severity tests (~400 lines)
- `tests/unit/medium-security.test.ts` - MEDIUM severity tests (~300 lines)

**Modified Files:**
- `src/handlers/tools.ts` - Path validation, error sanitization
- `src/api/reporting-client.ts` - Token masking, URL validation
- `src/api/client.ts` - Rate limiting implementation
- `src/utils/rules-parser.ts` - Path validation for rules files
- `src/utils/screenshot-analyzer.ts` - Process exit handlers
- `src/utils/video-analysis/video-downloader.ts` - Process exit handlers, URL validation
- `src/config/defaults.ts` - New configuration options
- `src/config/manager.ts` - Environment variable parsing

### 🎯 Security Impact

**Before v5.10.0:**
- ❌ User-provided paths could access `/etc/passwd`, `~/.ssh/id_rsa`
- ❌ Full API tokens logged in debug mode
- ❌ Unvalidated URLs could trigger SSRF attacks
- ❌ Temporary files not cleaned up on crashes
- ❌ No API rate limiting (vulnerable to abuse)
- ❌ Error messages leak internal paths and stack traces

**After v5.10.0:**
- ✅ Path access restricted to working directory, sensitive directories blocked
- ✅ Tokens masked in logs (first 4 + last 4 characters only)
- ✅ URLs validated with configurable strictness
- ✅ Automatic cleanup of temp files on all exit scenarios
- ✅ API rate limiting with configurable throttling
- ✅ Production-safe error messages (full details only in debug mode)

### 💡 Migration Guide

**No Breaking Changes** - All security features are backward compatible with sensible defaults.

**Recommended Actions:**
1. Set `NODE_ENV=production` in production environments
2. Review `STRICT_URL_VALIDATION` setting if using custom URL patterns
3. Adjust `MAX_REQUESTS_PER_SECOND` if hitting rate limits (increase) or want stricter limiting (decrease)
4. Verify error messages in production don't leak sensitive information
5. Run tests to ensure all security validations pass: `npm test`

**Optional Customization:**
- Set `SKIP_URL_VALIDATION_ON_ERROR=true` if URL validation is too strict for your use case (less secure)
- Set `ENABLE_RATE_LIMITING=false` if running in controlled environment (not recommended)
- Set `DEBUG=true` locally to see full error details during development

---

## v5.9.1 - CRITICAL FIX: Enhanced Step Matching (0% Coverage Bug Fixed)
- **🐛 CRITICAL BUG FIX: Step Matching Algorithm** - Fixed 0% coverage bug when test cases were actually 100% covered
  - **Problem**: Tool showed 0% coverage even when test case steps perfectly matched automation
  - **Root Cause**: Overly strict matching algorithm couldn't handle semantic variations
  - **Example Failures**:
    - ❌ "Log in" vs "Click login button" → No match (different action words)
    - ❌ "Go to More -> Progress" vs "Navigate to More menu, tap Progress" → No match (multi-step)
    - ❌ "Tap Export information button" vs "Click export_info_btn" → No match (underscore vs space)
- **✅ FIX 1: Better Synonym Matching** - Recognizes equivalent phrases
  - `login` = `log in` = `sign in` = `authenticate`
  - `tap` = `click` = `press` = `select`
  - `go to` = `navigate` = `open` = `access`
  - `export` = `download` = `save`
  - `information` = `info` = `data`
  - `progress` = `stats` = `statistics`
  - **Now**: "Log in" ✓ matches "Click login button" (synonym: login ≈ login)
- **✅ FIX 2: Key Term Extraction** - Extracts important nouns/UI elements
  - Identifies UI keywords: `button`, `menu`, `screen`, `progress`, `export`, `more`, `diary`, `food`
  - Extracts quoted text: `"Export My Information"` → `export`, `my`, `information`
  - Parses arrow notation: `More -> Progress` → `more`, `progress`
  - **Matching Rule**: 2+ shared key terms = match
  - **Now**: "Go to More -> Progress" ✓ matches "Navigate More menu, tap Progress" (shared: more, progress)
- **✅ FIX 3: Fuzzy Action Matching** - Normalizes action verbs to canonical forms
  - `interact`: click, tap, press, select, touch
  - `navigate`: go to, navigate, open, access, visit
  - `login`: log in, login, sign in, signin, authenticate
  - `input`: enter, type, input, fill, provide
  - `verify`: verify, check, confirm, validate, assert
  - **Now**: "Tap Export button" ✓ matches "Click export_info_btn" (both normalize to `interact` action)
- **✅ FIX 4: UI Element Name Matching** - Extracts button/menu/screen names
  - Recognizes patterns: `Progress menu`, `Export button`, `More screen`
  - Handles underscores: `export_info_btn` → `export`, `info`, `btn`
  - **Matching Rule**: 1+ shared UI element = match
  - **Now**: "Tap Export information button" ✓ matches "Click export_info_btn" (shared: export, information/info)
- **✅ FIX 5: Hierarchical Matching Support** - One test step can match multiple automation logs
  - High-level test case step: "Log in"
  - Detailed automation logs: "Enter username", "Enter password", "Click submit"
  - **Now**: All 3 automation logs contribute to matching the "Log in" step
- **📊 Matching Improvements**:
  - **Word overlap threshold**: Lowered from 40% → 30% (more forgiving)
  - **Substring matching**: Requires 60% of expected in executed
  - **Debug logging**: Detailed matching diagnostics (enable with `debug: true`)
- **🎯 Impact on Example Test**:
  - **Before v5.9.1**: 
    ```
    Test Case MCP-2107: 0% coverage
    Test Case MCP-88: 0% coverage
    Combined Coverage: 0%
    ```
  - **After v5.9.1** (Expected):
    ```
    Test Case MCP-2107: 75-100% coverage ✓
    Test Case MCP-88: 75-100% coverage ✓
    Combined Coverage: 80-100% ✓
    ```
- **💡 Why This Matters**:
  - **Before**: False negatives → Tool incorrectly flags good test cases as having 0% automation coverage
  - **After**: Accurate coverage → Tool correctly identifies which test case steps are implemented
  - **Impact**: More reliable test case quality assessment, better documentation analysis, accurate verdicts

## v5.9.0 - Multi-Test Case Analysis with Intelligent Merging (CRITICAL FEATURE)
- **🔗 NEW: Clickable Test Case Links** - All test case keys in multi-TC report are now clickable
  - Fetches test case URLs using API (like `analyse_launch_failures` tool)
  - Works with any project prefix (MCP, DEF, etc.)
  - Graceful fallback if URL fetch fails
  - Format: `[MCP-1922](https://zebrunner.com/projects/MCP/test-cases/12345)`
  - Performance: N API calls for N test cases (acceptable for 2-20 TCs)
- **🎯 NEW: Multi-Test Case Support** - Analyzes ALL test cases assigned to a test, not just the first one
  - **Problem Solved**: Previously only analyzed first TC, even when 2-20 TCs assigned to test
  - **Example**: Test has MCP-1921 (1 step), MCP-1922 (8 steps), MCP-1923 (3 steps)
    - **Old behavior**: Only analyzed MCP-1921, ignored others
    - **New behavior**: Analyzes all 3, merges intelligently, shows best match
- **🔀 Intelligent Step Merging** - Combines steps from multiple TCs with duplicate detection
  - Normalizes step text to detect duplicates (e.g., "Click Button" == "click button!!!")
  - Keeps more detailed version when duplicates found
  - Preserves unique steps from each TC (different parts of test)
  - **Example**: TC1 has "Login", TC2 has "Login to application" → keeps TC2 (more detailed)
- **📊 Test Case Ranking & Quality Assessment** - Identifies which TC best documents the automation
  - **Ranking Criteria**:
    1. **Coverage %** (primary): Which TC steps match most automation actions?
    2. **Visual Confidence** (tiebreaker): Which TC has highest visual verification scores?
  - **Match Quality Scoring**:
    - 🟢 **Excellent**: ≥70% coverage + ≥70% visual confidence
    - 🟡 **Good**: ≥50% coverage + ≥50% visual confidence
    - 🟠 **Moderate**: ≥30% coverage OR ≥40% visual confidence
    - 🔴 **Poor**: Below thresholds
- **📈 Combined Coverage Calculation** - Shows how much of automation is covered by ALL TCs together
  - Individual TC coverage: MCP-1921 (15%), MCP-1922 (65%), MCP-1923 (25%)
  - Combined coverage: 75% (all 3 TCs together cover 75% of automation)
  - Identifies gaps: 25% of automation not documented in any TC
- **📋 New Report Format** - Enhanced summary table + merged step analysis
  ```
  ## 📊 Test Case Analysis (3 Test Cases Found)
  
  | Rank | Test Case | Steps | Coverage | Visual Confidence | Match Quality |
  |------|-----------|-------|----------|-------------------|---------------|
  | ⭐   | [MCP-1922](url) | 8   | 65%     | 72%              | 🟢 Excellent |
  | 2    | [MCP-1923](url) | 3   | 25%     | 55%              | 🟡 Good      |
  | 3    | [MCP-1921](url) | 1   | 15%     | 20%              | 🔴 Poor      |
  
  Combined Coverage: 12 merged steps covering 75% of automation
  Best Match: MCP-1922 - Best coverage (65%) with excellent match quality
  ```
- **🎥 Merged Step-by-Step Comparison** - Shows which TC each step came from
  - **Source TC column**: Identifies which test case contributed each step
  - **Visual verification**: Each merged step still gets confidence scoring
  - **Discrepancy detection**: Catches log/video mismatches across all TCs
- **🔍 Smart Duplicate Detection** - Handles overlapping/enhanced TCs gracefully
  - **Scenario 1**: TC1 and TC2 both describe "Login" → keeps one (more detailed)
  - **Scenario 2**: TC1 describes steps 1-20, TC2 describes steps 21-40 → keeps both (complementary)
  - **Scenario 3**: TC1 is old version, TC2 is updated → ranks TC2 higher (better coverage)
- **💡 Why This Matters**:
  - **Before**: "MCP-1921 has 1 step but automation has 67 steps - massive discrepancy!"
    - Tool only saw 1 TC, missed the other 2 TCs with more detailed documentation
  - **After**: "Combined: 12 steps from 3 TCs covering 75% of automation. Best match: MCP-1922 (65% coverage)"
    - Tool sees full picture, identifies best documentation, calculates true combined coverage
  - Catches incomplete test case documentation across suite
  - Identifies redundant/duplicate TCs
  - Shows which TCs need updating
- **🚀 Impact**:
  - **Test Case Coverage Analysis** now accurate for multi-TC tests
  - **No more "only first TC" limitation**
  - **Better test case quality insights** (which TC is best, which need work)
  - **Handles 20+ test cases** (common for complex feature tests)

## v5.8.0 - Phase 3B: Visual Test Case Verification (MAJOR FEATURE)
- **🎯 NEW: Visual Frame Matching for Test Case Steps** - AI analyzes video frames to verify if test case actions actually happened
  - Each test case step is now visually verified against extracted video frames
  - Searches through frames for visual evidence (UI elements, screen states, OCR text)
  - Matches test case expectations with actual visual execution
  - **Example**: Test case says "Click Diary button" → Tool finds frame showing Diary screen at 45s
- **🟢🟡🔴 NEW: Confidence Scoring with Visual Evidence** - Quantifies how certain we are that a step executed
  - **🟢 High Confidence** (score ≥5): Strong visual evidence + log confirmation (e.g., button visible in frame + "clicked" in logs)
  - **🟡 Medium Confidence** (score 3-4): Moderate visual evidence or log only (e.g., screen changed but no explicit log)
  - **🔴 Low Confidence** (score 1-2): Weak visual evidence, no logs (e.g., similar screen but unclear if action happened)
  - **⚪ Not Verified**: No frames available or insufficient data
  - Score calculated from: Visual analysis matches (3pts), OCR text matches (2pts), App state matches (1pt)
- **⚠️ NEW: Discrepancy Detection - Logs vs Frames Mismatch** - Catches inconsistencies between what was logged and what actually happened
  - **Case 1**: Action logged but not visible in video → Possible logging error or visual execution failure
  - **Case 2**: Action visible in video but not logged → Logging gap or missing instrumentation
  - **Case 3**: Low confidence visual match despite log → Questionable execution, needs verification
  - **Why This Matters**: Sometimes tests log "success" but visually failed (or vice versa) - this catches those cases
- **📊 NEW: Enhanced Coverage Table with Visual Verification** - Report now shows:
  - Visual confidence for each step (🟢 High, 🟡 Medium, 🔴 Low, ⚪ Not Verified)
  - Video timestamps where actions were detected
  - Discrepancy warnings highlighted with ⚠️
  - Visual verification summary: breakdown of confidence levels across all steps
  - **Example Output**:
    ```
    | Step | Expected Action | Actual Execution | Match | Visual Confidence | Notes |
    |------|----------------|------------------|-------|-------------------|-------|
    | 1    | Click Diary    | Clicked Diary    | ✅    | 🟢 High          | @45s  |
    | 2    | Search Food    | Not found in logs| ❌    | 🟡 Medium        | ⚠️ Visible in video but not logged |
    ```
- **🎬 NEW: Prioritized Frame Extraction** - Failure frames extracted FIRST, then coverage frames
  - **Old approach**: Extract frames chronologically (0s, 5s, 10s, ..., 140s, 145s)
    - Problem: If extraction is slow/interrupted, might miss critical failure frames at end
  - **New approach**: Extract failure frames (last 30s) first, then fill in coverage
    - Order: 120s, 125s, 130s, ..., 147s (failure), then 0s, 10s, 20s, ... (coverage)
    - Ensures most critical frames are captured even if process times out
  - **Impact**: Reliability improvement for slow networks or large videos
- **🔍 Smart Frame Analysis for Step Verification** - Extracts key terms and matches them visually
  - Identifies UI elements (button, menu, search, diary, food, etc.)
  - Recognizes actions (click, tap, enter, verify, scroll, etc.)
  - Parses quoted text from test case steps (e.g., "Add Food" button)
  - Action-specific matching (e.g., "login" → checks for password/username fields in frames)
- **💡 Phase 3B Benefits**:
  - **Before**: "Test case says click X, logs say clicked X" → Assumed success (but did it visually work?)
  - **After**: "Test case says click X, logs say clicked X, video shows X screen appeared" → Verified with confidence score
  - Catches phantom successes (logged but not executed)
  - Catches missing logs (executed but not logged)
  - Provides visual proof for test case coverage claims

## v5.7.4 - Video-Based Frame Extraction (Critical Architecture Change)
- **🎯 MAJOR CHANGE: Video Duration is Source of Truth** - Frame extraction now based on actual video length, not test execution time
  - **Key Insight**: Video recording time ≠ test execution time
    - Video may start late (after test begins)
    - Video may end early (before test completes)
    - Video may be trimmed, edited, or have recording gaps
    - Test execution (278s) vs Video duration (147s) can differ significantly
  - **New Strategy**: Extract frames throughout video + extra frames in last 30 seconds
    - Frames distributed across entire video (not just around calculated "failure point")
    - Extra frames in last 30 seconds where failures typically occur
    - Test start/finish times used as **hints only** (not for frame timestamps)
- **🔧 FIXED: Invalid Timestamp Calculations** - Eliminated reliance on test execution timing
  - **Old approach** (wrong): Calculate failure time from `test.finishTime - test.startTime` → 278s (beyond video!)
  - **New approach** (correct): Estimate failure at video end (last 15-30s) + extract frames throughout
  - Removed broken `calculateFailureTimestampInVideo()` logic
  - Frame extraction now always uses valid timestamps (0 to videoDuration)
- **📊 Smart Distributed Frame Extraction** - Optimal coverage of video content
  - **Start frames** (0-10s): Capture app initialization, login states
  - **Middle frames** (evenly distributed): Track test flow progression
  - **End frames** (last 30-60s): Focus on failure point (where most failures occur)
  - Configurable via `analysisDepth`: quick_text_only (0 frames), standard (8-12 frames), detailed (20-30 frames)
- **💡 Why This Matters**:
  - **Before**: 0 frames extracted (timestamp 278s > video 147s = FFmpeg fails silently)
  - **After**: 8-30 frames extracted throughout video, including failure area
  - Visual investigation can now actually see what happened during test execution

## v5.7.3 - Semantic Analysis & Visual Element Investigation
- **🎯 NEW: Semantic Test Case Quality Assessment** - AI analyzes if test case logically describes what automation does
  - **Key Philosophy**: Having 67 automation steps vs 1 test case step is **NORMAL** (test cases are high-level, automation is detailed)
  - **What We Analyze**: Does test case semantically describe automation behavior? Not step count!
  - **Semantic Coverage Analysis**:
    - Extracts action types from automation (login, search, UI interactions, verification, etc.)
    - Matches automation actions to test case descriptions using AI semantic analysis
    - Identifies undocumented action types (automation does X but test case never mentions it)
    - Uses synonym matching (e.g., "sign in" matches "login", "tap" matches "click")
  - **Red Flags Detected**:
    - Placeholder text ("No steps defined", "Undefined")
    - Semantic mismatch (test case describes A but automation does B)
    - Very vague steps with no meaningful description
    - Major automation behaviors not mentioned in test case at all
  - **NOT Considered a Problem**: Many automation steps vs few test case steps (that's expected!)
  - **Actionable Recommendations**: Prioritizes updating test case documentation over investigating automation bugs
  - **Example Output (Good Test Case)**:
    ```markdown
    ✅ Test case provides adequate high-level description of automation behavior.
    Note: Automation has 67 detailed steps vs 1 test case step - this is normal 
    and expected. Test cases are high-level descriptions; automation is detailed 
    implementation. Focus on investigating the actual test failure root cause.
    ```
  - **Example Output (Bad Test Case - Semantic Mismatch)**:
    ```markdown
    ⚠️ Test Case Documentation Issue Detected
    Assessment: Test case documentation appears outdated/incomplete (70% confidence)
    Analysis: Test case describes "Login, Navigate to Profile" but automation
              performs undocumented actions: search, verification, text input.
              The test case may not accurately describe what the automation does.
    Recommendation: 🟡 MEDIUM PRIORITY: Review if test case accurately describes
                    automation behavior. Consider adding search and verification steps.
    ```
- **🔄 Analysis Depth Mode Improvements**
  - Renamed `quick` → `quick_text_only` (more explicit about no-frames mode)
  - **Minimum Frame Requirement**: Visual modes now enforce minimum 5 frames
  - **Updated Modes**:
    - `quick_text_only`: No frames, fastest (~10-20s)
    - `standard`: 8-12 frames (failure + coverage), no OCR (~30-60s) - **DEFAULT**
    - `detailed`: 20-30 frames with smart selection + OCR (~60-120s)
  - **Smart Frame Allocation**: Frames prioritized for failure diagnosis, then coverage verification
- **🔍 NEW: Visual Element Investigation for "Element Not Found" Failures**
  - **Deep Frame Analysis**: When locator fails, tool investigates video frames to determine WHY
  - **Scenarios Detected**:
    - **Loading State**: App still loading when locator executed → Timing issue
    - **Modal/Popup Overlay**: Element obscured by modal, popup, or dialog
    - **Element Visible but Locator Wrong**: Button/field exists in UI but locator fails → Locator needs update
    - **App Error**: Application error preventing element from rendering → Possible app bug
    - **Wrong Screen**: Element doesn't exist on current screen → Navigation issue or UI redesign
  - **Actionable Diagnostics**: Provides specific recommendations (e.g., "Add explicit wait for loading", "Update XPath locator", "Dismiss modal first")
  - **Example Output**:
    ```markdown
    🔍 Element "Add Food" visible in UI but locator failed
    Recommendation: Update locator strategy or check if element attributes changed
    
    Visual diagnosis: Element "Add Food" appears to be visible in frames, but 
    locator (xpath=//*[@id='add_food']) failed. This suggests the locator 
    strategy may be incorrect or the element structure changed.
    ```
- **📊 Enhanced Coverage Verification**
  - Added `visualConfidence` field to step-by-step comparison (high/medium/low/not_verified)
  - Prepared infrastructure for visual frame-to-test-case-step matching (Phase 3B)
  - Test case quality assessment integrated into prediction logic

## v5.7.2 - Intelligent Stack Trace Parsing & Diagnostic Improvements
- **🎯 MAJOR IMPROVEMENT: Comprehensive Stack Trace Parsing** - Extracts real failure causes instead of framework noise
  - **Priority-based Analysis**: Stack trace → Visual frames → Test case comparison
  - **Pattern Extraction**: Automatically detects:
    - Test failure messages (TEST [...] FAILED lines)
    - Element locators (XPath, ID, CSS selectors)
    - Failing methods and classes
    - Exception types (AssertionError, NoSuchElementException, etc.)
  - **Framework Noise Filtering**: Ignores irrelevant messages like "retry_interval is too low"
  - **Visual Frame Correlation**: Finds and displays the 3 closest frames to failure timestamp
  - **Enhanced Root Cause Analysis**: Uses locator info, failing method, and visual state for better predictions
- **🚀 Performance Optimizations (Phase 3A)**
  - **Analysis Depth Modes**: Choose speed vs detail trade-off
    - `quick`: No frames, text-only analysis (~10-20s)
    - `standard`: 5-10 frames, no OCR (~30-60s) - **DEFAULT**
    - `detailed`: 15-30 frames, OCR enabled (~60-120s)
  - **Parallel Frame Extraction**: 3-5x faster using Promise.all for concurrent extraction
  - **OCR Optional by Default**: Disabled by default (saves 2-3s per frame), can be enabled when needed
  - **Dynamic Frame Limits**: Automatically adjusts frame count based on analysis depth
- **📊 Enhanced Failure Reporting**
  - Shows element locator that failed (e.g., `xpath=//*[@id='add_food']`)
  - Displays failing method (e.g., `DiaryPage.clickAddFoodItem`)
  - Lists evidence from multiple sources (stack trace, frames, logs)
  - Includes visual context with 3 frames closest to failure timestamp
  - Collapsible stack trace section to keep reports clean
- **🔧 Improved Error Classification**
  - `Element Not Found` - Locator failed to find element (test issue)
  - `Stale Element` - Element found but became stale (synchronization issue)
  - `Timeout` - Wait condition timeout (test or environment issue)
  - `Application Crash` - App crashed (definite app bug)
  - `Assertion Failed` - Expected vs actual mismatch (app or test issue)
  - `Network Error` - Connectivity issues (environment)
- **🔍 Enhanced Diagnostics for Frame Extraction**
  - **Visible Error Messages**: Frame extraction failures now displayed prominently in reports
  - **Detailed Logging**: Comprehensive stderr output for debugging FFmpeg issues
  - **Timestamp Details**: Shows selected timestamps and extraction parameters
  - **Failure Reasons**: Clear explanation when 0 frames are extracted
  - **Graceful Degradation**: Analysis continues with text-only mode when frames fail
  - **User Guidance**: Helpful notes about what to check when frames don't extract

## v5.7.1 - Critical Fixes
- **🐛 FIXED: 1MB MCP Response Limit** - Resolved issue where video analysis tool would fail with "Tool result is too large" error
  - Changed frame delivery from embedded base64 images to file:// links
  - Frames are now saved to disk and provided as clickable links
  - Reduces response size from ~5-10MB to ~50KB for typical analysis
  - Users can click links to view frames in their preferred image viewer
- **🐛 FIXED: Silent Frame Extraction Failures** - Added comprehensive FFmpeg error logging and validation
  - FFmpeg stderr output is now captured and logged
  - Frame files are validated (existence and size) after extraction
  - Detailed error messages show exact FFmpeg failure reasons
  - Better debugging for video format incompatibilities
- **✨ IMPROVED: Graceful Degradation** - Video analysis now continues even if frame extraction fails
  - Frame extraction failures no longer crash the entire analysis
  - Tool falls back to text-only analysis (logs, test case comparison, predictions)
  - Clear warning messages when frames cannot be extracted
  - Users still get valuable insights from logs and test case analysis
- **🔧 FIXED: Tesseract.js Logger Error** - Resolved crash when OCR was enabled
  - Fixed `logger is not a function` error in tesseract.js
  - Proper conditional logger configuration based on debug mode
  - OCR now works reliably for text extraction from frames
- **📝 IMPROVED: Error Messages** - Enhanced error reporting throughout video analysis pipeline
  - Specific error messages for each failure point
  - Actionable troubleshooting steps in error responses
  - Better distinction between video download, extraction, and analysis errors

## v5.7.0
- **🎬 NEW: Test Execution Video Analysis Tool** - Comprehensive video analysis with Claude Vision integration
- **Video Processing Capabilities:**
  - Downloads test execution videos from Zebrunner test sessions
  - Extracts frames at strategic timestamps (3 modes: failure_focused, smart, full_test)
  - Analyzes 10-30 frames per video depending on extraction mode
  - Automatic frame resizing and optimization for Claude Vision
  - OCR text extraction from frames using Tesseract.js
  - Intelligent frame selection around failure points
- **Test Case Comparison:**
  - Fetches test case definitions from TCM
  - Compares expected steps with executed steps from video/logs
  - Calculates coverage percentage and identifies skipped/extra steps
  - Correlates video frames with test case steps
- **Failure Analysis & Prediction:**
  - Analyzes failure type, error messages, and stack traces
  - Predicts if failure is: bug, test_needs_update, infrastructure_issue, or data_issue
  - Provides confidence scores (0-100%) for predictions
  - Evidence-based reasoning with multiple data sources (logs, video, test case)
  - Root cause categorization with supporting evidence
- **Actionable Recommendations:**
  - Prioritized action items (high/medium/low priority)
  - Specific recommendations based on failure type
  - Bug report templates for developers
  - Test automation fixes for QA engineers
- **MCP Integration:**
  - Returns frames as image content blocks for Claude Vision analysis
  - Detailed markdown reports with frame thumbnails
  - Comprehensive metadata (video duration, resolution, platform, device)
  - Links to test execution, test case, and video recording
- **New Dependencies:**
  - `@ffmpeg-installer/ffmpeg` ^1.1.0 - FFmpeg binary for video processing
  - `@ffprobe-installer/ffprobe` ^1.4.1 - FFprobe for video metadata extraction
  - `fluent-ffmpeg` ^2.1.3 - Node.js FFmpeg wrapper
  - `@types/fluent-ffmpeg` ^2.1.24 - TypeScript types for fluent-ffmpeg
- **New Modules (~2,800 lines of code):**
  - `src/utils/video-analysis/analyzer.ts` - Main orchestrator
  - `src/utils/video-analysis/video-downloader.ts` - Video download & metadata
  - `src/utils/video-analysis/frame-extractor.ts` - FFmpeg frame extraction
  - `src/utils/video-analysis/test-case-comparator.ts` - Test case comparison
  - `src/utils/video-analysis/prediction-engine.ts` - AI-driven predictions
  - `src/utils/video-analysis/types.ts` - Type definitions
  - `src/types/ffprobe.d.ts` - FFprobe type declarations
- **Documentation:**
  - Updated README with video analysis tool usage
  - Added comprehensive input parameters documentation
  - Included example outputs and use cases
- **Use Cases:**
  - Automated root cause analysis for test failures
  - Evidence-based bug vs test issue classification
  - Visual debugging of mobile app test executions
  - Test case validation and coverage analysis
  - Failure pattern identification across multiple executions
- **Performance:**
  - Smart frame extraction limits token usage
  - Automatic cleanup of temporary video files
  - Configurable frame intervals and failure windows
  - Parallel processing support for multiple frames
- **Error Handling:**
  - Graceful degradation if video unavailable
  - FFmpeg installation validation
  - Disk space checks before download
  - Comprehensive error messages and troubleshooting
- **Backward Compatibility:** ✅ Fully backward compatible, video analysis is opt-in

## v5.6.4
- **🔥 CRITICAL FIX: URL Regression** - Fixed all incorrect test URLs from old pattern (`/tests/runs/.../results/...`) to correct pattern (`/projects/{projectKey}/automation-launches/{launchId}/tests/{testId}`)
- **📊 NEW: Quick Reference Tables** - Added feature-grouped tables for critical and medium failures in `detailed_analyze_launch_failures`
  - Tests automatically grouped by feature area (Search & Quick Log, Notifications, Meal Management, etc.)
  - Clean markdown tables with: Test (clickable), Stability %, Issue description, Evidence (video link)
  - Priority-based sections: 🔴 Critical (0-30%), 🟡 Medium (31-70%)
  - Perfect for sharing in Slack or team communications
- **🔧 Fixed URLs in All Formats**:
  - ✅ Individual test analysis (`analyze_test_failure`)
  - ✅ Launch-wide analysis (`detailed_analyze_launch_failures`)
  - ✅ JIRA format tickets
  - ✅ Summary reports
  - ✅ All links, recommendations, and similar failures sections

## v5.6.3
- **🔥 MAJOR: Fixed Session Handling & Clickable Links in All Formats**
- Enhanced `detailed_analyze_launch_failures` with comprehensive improvements:
  - **Session Sorting:** Failed sessions now display first, followed by successful ones (newest first within each status)
  - **Accurate Session Matching:** Videos and screenshots are correctly matched per session, not mixed between different executions
  - **Suite Information:** Test suite/test class now displayed in all formats (detailed, summary, jira)
  - **Device Collection:** Actual devices collected from test sessions (not inaccurate launch metadata)
  - **Clickable URLs:** All test names, test IDs, videos, screenshots, test cases, and launch links are now clickable
  - **Build Links:** If build field contains a URL, it's now clickable
  - **Enhanced Launch Header:** Displays test suite, collected devices from actual executions, and all metadata
- Updated `analyze_test_failure` tool:
  - Sessions displayed with status indicators (❌ FAILED, ✅ PASSED, ⚠️ OTHER)
  - Multiple test execution sessions shown with proper status grouping
  - Suite/test class information added to executive summary
  - All URLs are clickable (test, launch, test cases, videos, screenshots)
- Updated JIRA format:
  - Test ID, Launch ID, and Launch Name are clickable links
  - Suite/Test Class field added to ticket metadata
  - All test references in the ticket body are clickable
- Fixed summary format:
  - Test ID is now a clickable link
  - Suite/Test Class displayed
  - All artifact links properly formatted
- Comprehensive URL linking throughout all report sections:
  - Individual test analysis: clickable test names and IDs
  - Similar failure groups: clickable test links
  - Recommendations: clickable test links with stability info
  - Timeline analysis: all test references are clickable


## v5.6.1
- **🔗 Clickable URLs in Summary Reports** - All launch, test, and JIRA issue references now include clickable URLs
- **📊 Enhanced Launch Test Summary** - Added launch details and URLs to `get_launch_test_summary` output
- **✨ Smart JIRA URL Resolution** - JIRA tickets in summaries now link to actual JIRA instances

**What Changed:**

1. **Launch Information in Summary** ✅
   - Added `launchName`, `launchUrl`, `launchStatus`, `launchBuild`, `launchEnvironment`, `launchPlatform`
   - Added `launchStartedAt`, `launchEndedAt` timestamps
   - Launch name and ID are now clickable links

2. **Test URLs in All Test Lists** ✅
   - Every test now includes `testUrl` field
   - Direct links to test details in Zebrunner UI
   - Format: `https://workspace.zebrunner.com/projects/PROJECT/automation-launches/LAUNCH_ID/tests/TEST_ID`

3. **JIRA Issue URLs** ✅
   - All issue references now include resolved JIRA URLs
   - New field: `issueReferencesWithUrls` with full URL for each JIRA ticket
   - Uses `buildJiraUrl()` to resolve from Zebrunner integrations
   - Format: `[TICKET-123](https://your-jira.atlassian.net/browse/TICKET-123)`

4. **Enhanced Test Collections** ✅
   - `top20MostUnstableTests` - Now includes `testUrl` and resolved JIRA URLs
   - `testsWithIssues` - Now includes `testUrl` and `issueReferencesWithUrls`
   - All test objects in results include clickable links

**API Response Structure:**

```json
{
  "launchId": 120906,
  "projectId": 7,
  "projectKey": "MCP",
  "launchName": "Android-Minimal-Acceptance",
  "launchUrl": "https://your-workspace.zebrunner.com/projects/MCP/automation-launches/120906",
  "launchStatus": "FAILED",
  "launchBuild": "your-workspace-develop-46975-qaRelease.apk",
  "summary": { ... },
  "top20MostUnstableTests": [
    {
      "id": 5455325,
      "name": "searchFoodQuickLogSectionTest",
      "stability": 10,
      "status": "FAILED",
      "testUrl": "https://your-workspace.zebrunner.com/projects/MCP/automation-launches/120906/tests/5455325",
      "issueReferences": [
        {
          "type": "JIRA",
          "value": "QAT-27990",
          "url": "https://your-workspace.atlassian.net/browse/QAT-27990"
        }
      ]
    }
  ],
  "testsWithIssues": [
    {
      "id": 5455330,
      "name": "createMealFromDiaryWithExistingFoodsTest",
      "status": "FAILED",
      "testUrl": "https://your-workspace.zebrunner.com/projects/MCP/automation-launches/120906/tests/5455330",
      "issues": [
        {
          "type": "JIRA",
          "value": "QAT-27990",
          "url": "https://your-workspace.atlassian.net/browse/QAT-27990"
        }
      ],
      "stability": 0,
      "testClass": "MealsTest"
    }
  ]
}
```

**Impact:**

When Claude formats this data into a summary, all references are now clickable:

**Before v5.6.1:**
```
Test: quickLogBestMatchesFoodTest
Known issue: QAT-27990
```

**After v5.6.1:**
```
Test: [quickLogBestMatchesFoodTest](https://your-workspace.zebrunner.com/.../tests/5455325)
Known issue: [QAT-27990](https://your-workspace.atlassian.net/browse/QAT-27990)
```

**Files Modified:**
- `src/handlers/reporting-tools.ts`:
  - Enhanced `getLaunchTestSummary()` to fetch launch details and build URLs
  - Added `testUrl` to all test objects
  - Added `issueReferencesWithUrls` with resolved JIRA URLs
  - Added launch metadata fields to result object
- `package.json` - Bumped version to 5.6.1
- `change-logs.md` - Documented changes

**Benefits:**

✅ **One-Click Navigation**: Direct access to tests and JIRA tickets from summaries  
✅ **Better UX**: No need to manually construct URLs  
✅ **Consistent Linking**: All tools now use the same URL generation logic  
✅ **Cross-Platform**: Works in any Markdown viewer (Cursor, VS Code, web browsers)  

---

## v5.6.0
- **📹 Multiple Test Sessions Support** - Display all test execution sessions with videos and screenshots
- **🔗 Enhanced Launch Details** - Comprehensive launch information at the top of failure analysis reports
- **🖼️ Smart Screenshot Display** - Summary shows last screenshot, detailed shows all screenshots per session
- **✨ All URLs Clickable** - Launch, test, test case, video, and screenshot URLs are now clickable links
- **🎯 Session-Based Artifacts** - Videos and screenshots organized by test execution session

**What Changed:**

1. **Multiple Test Sessions Display** ✅
   - **New Method**: `getAllSessionsWithArtifacts()` retrieves all test sessions with their artifacts
   - **Newest First**: Sessions sorted by execution time (newest to oldest)
   - **Filter Invalid Sessions**: Only shows sessions with valid videos or screenshots
   - **Structured Data**: Each session includes device, platform, duration, timestamps, videos, and screenshots

2. **Enhanced Test Session Section** ✅
   ```markdown
   ## 📹 Test Execution Sessions
   
   **Total Sessions:** 2
   
   ### 📹 Session 1 (Latest)
   - **Device:** Pixel 8 Pro
   - **Platform:** Android 15
   - **Duration:** 4m 1s
   - **Started:** November 3, 2025 at 7:22:57 PM
   - **Status:** FAILED
   
   **Videos:**
   🎥 [Watch Test Execution Video](https://...direct-link...)
   
   **Screenshots:** 5 available
   1. 🖼️ [Screenshot 1](https://...link...)
   2. 🖼️ [Screenshot 2](https://...link...)
   ...
   
   ### 📼 Session 2
   - **Device:** Galaxy S21
   - **Platform:** Android 14
   ...
   ```

3. **Enhanced Launch Header** ✅
   - **Detailed Information**: Launch name, ID, project, status, environment, platform, build
   - **Clickable Launch URL**: Direct link to launch in Zebrunner UI
   - **Duration Calculation**: Automatically calculates and displays launch duration
   - **Timestamps**: Shows start and end times in local format
   - **Owner Information**: Displays launch owner/uploader

   **Example:**
   ```markdown
   ## 🚀 Launch Information
   
   - **Launch:** [Android-Minimal-Acceptance](https://...launch-url...)
   - **Launch ID:** [120906](https://...launch-url...)
   - **Project:** MCP
   - **Status:** FAILED
   - **Environment:** production
   - **Platform:** Android
   - **Build:** 1.23.45
   - **Duration:** 15m 23s
   - **Started:** November 3, 2025 at 7:00:00 PM
   - **Finished:** November 3, 2025 at 7:15:23 PM
   - **Owner:** john.doe
   ```

4. **Smart Screenshot Display** ✅
   - **Summary Format**: Shows only the last screenshot from the latest session
   - **Detailed Format**: Shows all screenshots from all sessions (organized by session)
   - **AI Analysis**: Uses the latest screenshot from the latest session for AI-powered analysis
   - **Session Count**: Indicates if multiple test executions were recorded

5. **All URLs Clickable** ✅
   - **Launch URLs**: `[Launch Name](https://...)`
   - **Test URLs**: `[Test ID](https://...)`
   - **Test Case URLs**: `[MCP-123](https://...)`
   - **Video URLs**: `[🎥 Watch Test Execution Video](https://...)`
   - **Screenshot URLs**: `[🖼️ Screenshot N](https://...)`
   - **Jira Issue URLs**: `[QAS-456](https://...)`

6. **Video Artifact Filtering** ✅
   - **Description-Based**: Only shows videos with non-empty descriptions
   - **Multiple Videos**: Supports multiple videos per session
   - **Direct Links**: Uses Zebrunner proxy URLs (authenticated, no redirect needed)
   - **Fallback Support**: Gracefully handles sessions without videos

**Technical Implementation:**

```typescript
// New method structure
private async getAllSessionsWithArtifacts(
  testRunId: number, 
  testId: number, 
  projectId: number
): Promise<Array<{
  sessionId: string;
  name: string;
  status: string;
  device: string;
  platform: string;
  duration: string;
  startedAt: string;
  videos: Array<{ name: string; url: string; description?: string }>;
  screenshots: Array<{ name: string; url: string; description?: string }>;
}>>
```

**Key Features:**

📹 **Multi-Session Support**
- Handles tests with 1, 2, or more test execution sessions
- Each session displayed with complete context (device, platform, time)
- Videos and screenshots properly attributed to their session

🔗 **Comprehensive Linking**
- Every entity (launch, test, test case, artifact) is now a clickable link
- Direct navigation to Zebrunner UI for detailed inspection
- Test cases resolve to actual numeric IDs via TCM API

🎯 **Intelligent Filtering**
- Skips sessions without any valid artifacts (videos/screenshots)
- Filters out video artifacts without descriptions
- Shows only relevant, actionable information

⚡ **Performance Optimized**
- Single API call retrieves all sessions for a test
- Efficient processing and filtering
- Graceful error handling with fallbacks

**Usage Examples:**

```typescript
// Analyze test with URL - automatically gets all sessions
"Analyze https://your-workspace.zebrunner.com/projects/MCP/automation-launches/120906/tests/5455325"

// Result includes all sessions:
## 📹 Test Execution Sessions
**Total Sessions:** 2

### 📹 Session 1 (Latest)
- Device: Pixel 8 Pro
- 🎥 [Watch Video](https://...)
- 5 screenshots available

### 📼 Session 2
- Device: Galaxy S21
- 🎥 [Watch Video](https://...)
- 3 screenshots available
```

**Bug Fixes:**

✅ **Fixed Video URL Issues**
- Previously showed only first session video
- Now shows all videos from all sessions with descriptions
- Correctly filters artifacts by name and description

✅ **Fixed Screenshot Organization**
- Screenshots now properly grouped by session
- Latest screenshot correctly identified for AI analysis
- All screenshots accessible with clickable links

✅ **Fixed Launch Header**
- Added comprehensive launch details (was minimal before)
- Fixed property names (`build` not `buildNumber`, `endedAt` not `finishedAt`, `user.username` not `owner`)
- Made launch name and ID clickable

**Files Modified:**
- `src/handlers/reporting-tools.ts`:
  - Added `getAllSessionsWithArtifacts()` method
  - Updated `getVideoUrlForTest()` to use new method (deprecated)
  - Enhanced `generateFailureAnalysisReport()` with sessions section
  - Enhanced `generateSummaryReport()` with latest session data
  - Enhanced `analyzeLaunchFailures()` with detailed launch header
  - Made all URLs clickable throughout reports
- `package.json` - Bumped version to 5.6.0
- `change-logs.md` - Documented all changes

**Migration Notes:**

🔄 **Backward Compatible**: All existing tool calls continue to work
📊 **Enhanced Output**: Reports now include more detailed session information
🎥 **Better Video Links**: Videos are now correctly attributed to their sessions
🖼️ **Organized Screenshots**: Screenshots grouped by session for clarity

---

## v5.5.0
- **🔗 Smart URL-Based Analysis** - Claude automatically detects and analyzes Zebrunner URLs
- **✨ Natural Language Parsing** - Just paste a URL, Claude handles the rest
- **🚀 Optimal Defaults** - Auto-enables videos, screenshots, and AI analysis
- **🎯 Multi-URL Support** - Analyze multiple tests/launches in one request

**What Changed:**

1. **AI-Level URL Detection** ✅
   - **Pattern Recognition**: Claude automatically detects Zebrunner test and launch URLs
   - **Auto-Extraction**: Parses `projectKey`, `testRunId`, and `testId` from URLs
   - **Smart Routing**: Calls `analyze_test_failure` for test URLs, `detailed_analyze_launch_failures` for launch URLs
   - **No Manual Setup**: Works out of the box with existing MCP configuration

2. **Supported URL Patterns** ✅

   **Test URLs:**
   ```
   https://workspace.zebrunner.com/projects/PROJECT/automation-launches/LAUNCH_ID/tests/TEST_ID
   ```
   - Automatically calls `analyze_test_failure`
   - Extracts: `projectKey`, `testRunId`, `testId`
   - Default params: All diagnostics enabled, videos, screenshots, AI analysis

   **Launch URLs:**
   ```
   https://workspace.zebrunner.com/projects/PROJECT/automation-launches/LAUNCH_ID
   ```
   - Automatically calls `detailed_analyze_launch_failures`
   - Extracts: `projectKey`, `testRunId`
   - Default params: Screenshot analysis enabled, comprehensive reporting

3. **Natural Language Overrides** ✅
   - **"without screenshots"** → Sets `analyzeScreenshotsWithAI: false`
   - **"in jira format"** → Sets `format: "jira"`
   - **"quick analysis"** → Sets `format: "summary"`, `screenshotAnalysisType: "basic"`
   - **"compare these"** → Analyzes multiple URLs and compares results

4. **Multi-URL Processing** ✅
   - Paste multiple URLs in one request
   - Claude analyzes all sequentially
   - Results can be compared or aggregated
   - Useful for comparing similar failures across tests

5. **Cross-Workspace Support** ✅
   - URLs from different workspaces show warning
   - Analysis still attempted with configured credentials
   - Helpful for multi-environment setups

**Usage Examples:**

```markdown
# Single Test Analysis
User: "Analyze https://your-workspace.zebrunner.com/projects/MCP/automation-launches/120911/tests/5455386"

Claude automatically:
- Detects test URL pattern
- Extracts: projectKey=MCP, testRunId=120911, testId=5455386
- Calls analyze_test_failure with all defaults enabled
- Returns comprehensive failure analysis with videos and screenshots

# Launch Analysis
User: "Check https://your-workspace.zebrunner.com/projects/MCP/automation-launches/120911"

Claude automatically:
- Detects launch URL pattern  
- Extracts: projectKey=MCP, testRunId=120911
- Calls detailed_analyze_launch_failures
- Returns analysis of all failed tests without linked issues

# With Overrides
User: "Generate JIRA ticket for https://...url... without screenshots"

Claude:
- Detects URL and extracts parameters
- Applies override: format="jira", analyzeScreenshotsWithAI=false
- Generates JIRA-ready report

# Multiple URLs
User: "Compare these failures:
https://.../tests/5455386
https://.../tests/5455390"

Claude:
- Analyzes both tests sequentially
- Compares error patterns, classifications, similarities
- Provides unified comparison report
```

**Default Parameters Applied:**

When Claude detects a URL, these parameters are automatically used:

**For Test URLs** (`analyze_test_failure`):
```typescript
{
  projectKey: "<extracted>",
  testRunId: <extracted>,
  testId: <extracted>,
  includeVideo: true,
  analyzeScreenshotsWithAI: true,
  includeLogs: true,
  includeScreenshots: true,
  includeArtifacts: true,
  analyzeSimilarFailures: true,
  screenshotAnalysisType: "detailed",
  format: "detailed"
}
```

**For Launch URLs** (`detailed_analyze_launch_failures`):
```typescript
{
  projectKey: "<extracted>",
  testRunId: <extracted>,
  filterType: "without_issues",
  includeScreenshotAnalysis: true,
  screenshotAnalysisType: "detailed",
  format: "summary",
  executionMode: "sequential"
}
```

**URL Pattern Reference:**

```
https://your-workspace.zebrunner.com/projects/MCP/automation-launches/120911/tests/5455386
       ├──────────────────┤ ├─────┤                    ├─────┤       ├──────┤
       Workspace           Project                     Launch        Test
       (validated)         (projectKey)                (testRunId)   (testId)
```

**Documentation Added:**

✅ **README.md**
  - New section: "Method 3: Smart URL-Based Analysis"
  - Detailed URL pattern documentation
  - Usage examples and pro tips
  - Advanced override examples
  - Table of Contents updated

✅ **Tool Descriptions**
  - `analyze_test_failure` - Added URL hint
  - `detailed_analyze_launch_failures` - Added URL hint
  - Both tools now mention auto-invocation capability

**Files Modified:**
- `README.md` - Added comprehensive URL-based analysis documentation (Section 5.3)
- `src/server.ts` - Updated tool descriptions to hint at URL auto-detection capability
- `package.json` - Bumped version to 5.5.0
- `change-logs.md` - Documented the feature with examples

**Why This Matters:**

🎯 **Faster Workflow**: Copy-paste URLs directly from Zebrunner UI - no manual ID extraction  
🧠 **Smarter AI**: Claude understands context and intent from URLs  
⚡ **Optimal Settings**: Automatic use of recommended analysis parameters  
🔄 **Flexible**: Natural language overrides work seamlessly  
📊 **Batch-Friendly**: Analyze multiple URLs in one conversation  

**Pro Tips:**

1. Copy URLs directly from Zebrunner browser tabs
2. Paste multiple URLs for batch analysis and comparison
3. Add natural language hints to customize analysis
4. Works great with "why did this fail?" style questions
5. Combine with format requests for instant JIRA tickets

---

## v5.4.1
- **🔗 Smart Test Case ID Detection** - Automatically makes embedded test case IDs in test names clickable
- **✅ Abbreviated Format Support** - Expands shortened formats like "MCP-2869, 2870, 2871" to full format
- **📋 Pattern Recognition** - Detects test case IDs anywhere in test names (in parentheses, brackets, or standalone)

**What Changed:**

1. **Embedded Test Case ID Detection** ✅
   - **Pattern Matching**: Automatically detects test case IDs in test names using regex
   - **Examples**:
     - `Yesterday Nutrients Sharing Test (MCP-2064)` → `Yesterday Nutrients Sharing Test ([MCP-2064](url))`
     - `My Test [QAS-123]` → `My Test [[QAS-123](url)]`
     - `Test APPS-456 Something` → `Test [APPS-456](url) Something`

2. **Abbreviated Format Expansion** ✅
   - **Before**: `MCP-2869, 2870, 2871` (only first ID clickable)
   - **After**: `[MCP-2869](url), [MCP-2870](url), [MCP-2871](url)` (all clickable)
   - **Process**: Detects abbreviated pattern → Expands to full format → Makes all IDs clickable

3. **New makeTestCaseIDsClickable() Method** ✅
   - **Step 1**: Expand abbreviated patterns (e.g., `MCP-2869, 2870` → `MCP-2869, MCP-2870`)
   - **Step 2**: Detect all full-format test case IDs
   - **Step 3**: Convert each to clickable markdown link via TCM API
   - **Fallback**: If URL resolution fails, leaves as plain text

4. **Applied to Launch Analysis** ✅
   - Integrated into `detailed_analyze_launch_failures` tool
   - Test names with embedded IDs now automatically display clickable links
   - Works for both detailed and summary formats

**Technical Implementation:**

```typescript
/**
 * Convert embedded test case IDs in text to clickable markdown links
 * Detects patterns like "MCP-2064", "APPS-1234" and abbreviated lists like "MCP-2869, 2870, 2871"
 */
private async makeTestCaseIDsClickable(
  text: string,
  projectKey: string,
  baseUrl: string
): Promise<string> {
  // Step 1: Expand abbreviated patterns
  const abbreviatedPattern = /\b([A-Z]{2,10})-(\d+)(?:\s*,\s*(\d+))+/g;
  // "MCP-2869, 2870, 2871" → "MCP-2869, MCP-2870, MCP-2871"

  // Step 2: Detect all full-format test case IDs
  const testCasePattern = /\b([A-Z]{2,10}-\d+)\b/g;

  // Step 3: Make each ID clickable
  for (const testCaseId of matches) {
    const url = await this.buildTestCaseUrl(testCaseId, projectKey, baseUrl);
    // Replace with: [MCP-2869](url)
  }
}

// Usage in launch analysis
const clickableTestName = await this.makeTestCaseIDsClickable(
  result.testName,
  resolvedProjectKey!,
  baseUrl
);
report += `### ${idx + 1}. Test ${result.testId}: ${clickableTestName}\n\n`;
```

**Pattern Examples:**

| Input | Output |
|-------|--------|
| `Test (MCP-2064)` | `Test ([MCP-2064](url))` |
| `MCP-2869, 2870, 2871` | `[MCP-2869](url), [MCP-2870](url), [MCP-2871](url)` |
| `Test [QAS-123] Name` | `Test [[QAS-123](url)] Name` |
| `Multiple APPS-1, 2, 3 IDs` | `Multiple [APPS-1](url), [APPS-2](url), [APPS-3](url) IDs` |

**Regex Patterns:**

```typescript
// Abbreviated format detection:
/\b([A-Z]{2,10})-(\d+)(?:\s*,\s*(\d+))+/g
// Matches: "MCP-2869, 2870, 2871"
// Captures: projectPrefix="MCP", followed by comma-separated numbers

// Full format detection:
/\b([A-Z]{2,10}-\d+)\b/g
// Matches: "MCP-2064", "APPS-1234", "QAS-123"
// Captures: complete test case ID with project prefix and number
```

**Files Modified:**
- `src/handlers/reporting-tools.ts`
  - Added `makeTestCaseIDsClickable()` method
  - Enhanced `buildTestCaseUrl()` to restore fallback logic
  - Applied clickable conversion to test names in launch analysis
- `package.json` - Bumped version to 5.4.1
- `change-logs.md` - Documented the enhancement

**Before:**
```markdown
### 1. Test 5454462: Yesterday Nutrients Sharing Test (MCP-2064)
- **Status:** FAILED
```

**After:**
```markdown
### 1. Test 5454462: Yesterday Nutrients Sharing Test ([MCP-2064](https://your-workspace.zebrunner.com/projects/MCP/test-cases/2134))
- **Status:** FAILED
```

---

## v5.4.0
- **🔗 Smart JIRA URL Resolution** - Automatically fetches correct JIRA base URL from Zebrunner integrations
- **✅ Project-Aware Matching** - Matches JIRA integration by project ID for multi-project setups
- **🔄 Fallback Chain** - API → Environment Variable → Placeholder (graceful degradation)
- **💾 Session Caching** - JIRA URL cached for performance (no repeated API calls)
- **🌐 Clickable JIRA Links** - All JIRA issue references now link directly to correct JIRA instance

**What Changed:**

1. **JIRA URL Auto-Detection** ✅
   - **API Source**: Fetches from `/api/integrations/v2/integrations/tool:jira`
   - **Project Matching**: Prefers integration where `enabledForZebrunnerProjectIds` includes current project
   - **Fallback Strategy**: Falls back to any enabled JIRA integration if no project match
   - **Example**: For project MCP (ID=7), uses integration configured for that project

2. **New Environment Variable** ✅
   - **`JIRA_BASE_URL`**: Optional fallback if API unavailable or for security-restricted environments
   - **Example**: `JIRA_BASE_URL=https://your-workspace.atlassian.net`
   - **Priority**: Used only if Zebrunner integrations API fails or returns no results

3. **Central buildJiraUrl() Method** ✅
   - **Location**: `ZebrunnerReportingClient.buildJiraUrl(issueKey, projectId?)`
   - **Usage**: Replaces hardcoded "https://jira.com" URLs
   - **Format**: Returns full URL like `https://your-workspace.atlassian.net/browse/QAS-22939`
   - **Async**: Resolves URLs dynamically with caching

4. **Updated Issue References Display** ✅
   - **Before**: `- **JIRA:** QAS-22939` (plain text)
   - **After**: `- **JIRA:** [QAS-22939](https://your-workspace.atlassian.net/browse/QAS-22939)` (clickable link)
   - **Mixed Types**: Non-JIRA issue types (GitHub, etc.) remain as plain text

5. **Session-Level Caching** ✅
   - **Performance**: JIRA URL fetched once per server session
   - **Cache Key**: Stored in `jiraBaseUrlCache` private field
   - **Invalidation**: Only cleared when server restarts

**Technical Implementation:**

```typescript
// New schema in types/reporting.ts
export const JiraIntegrationSchema = z.object({
  id: z.number(),
  enabled: z.boolean(),
  tool: z.string(),
  config: z.object({
    type: z.string(),
    url: z.string(), // JIRA base URL
    // ... other fields
  }),
  projectsMapping: z.object({
    enabledForZebrunnerProjectIds: z.array(z.number()),
    // ... other fields
  })
});

// New methods in ZebrunnerReportingClient
class ZebrunnerReportingClient {
  private jiraBaseUrlCache: string | null = null;

  async getJiraIntegrations(): Promise<JiraIntegrationsResponse> {
    // Fetch from /api/integrations/v2/integrations/tool:jira
  }

  async resolveJiraBaseUrl(projectId?: number): Promise<string> {
    // Priority:
    // 1. Cached value (if available)
    // 2. Zebrunner API (match by projectId, fallback to any enabled)
    // 3. process.env.JIRA_BASE_URL
    // 4. Placeholder: https://jira.com
  }

  async buildJiraUrl(issueKey: string, projectId?: number): Promise<string> {
    const baseUrl = await this.resolveJiraBaseUrl(projectId);
    return `${baseUrl}/browse/${issueKey}`;
  }
}

// Updated in reporting-tools.ts
for (const issue of testRun.issueReferences) {
  if (issue.type === 'JIRA') {
    const jiraUrl = await this.reportingClient.buildJiraUrl(issue.value, projectId);
    report += `- **${issue.type}:** [${issue.value}](${jiraUrl})\n`;
  }
}
```

**Resolution Flow:**

```
┌─────────────────────┐
│ buildJiraUrl() Call │
└──────────┬──────────┘
           │
           ▼
   ┌───────────────┐
   │ Cache Check?  │──Yes──► Return cached URL
   └───────┬───────┘
           │ No
           ▼
   ┌─────────────────────────┐
   │ Fetch Integrations API  │
   └──────────┬──────────────┘
              │
              ▼
      ┌────────────────┐
      │ Filter Enabled │
      └───────┬────────┘
              │
              ▼
   ┌────────────────────────┐
   │ Match by projectId?    │──Yes──► Use matched integration
   └──────────┬─────────────┘
              │ No
              ▼
   ┌────────────────────────┐
   │ Use first enabled      │
   └──────────┬─────────────┘
              │
              ▼
      ┌──────────────┐
      │ API Failed?  │──Yes──► Check env var
      └───────┬──────┘
              │ No
              ▼
   ┌────────────────────────┐
   │ Cache & Return URL     │
   └────────────────────────┘
```

**Example Zebrunner Response:**

```json
{
  "items": [
    {
      "id": 7,
      "enabled": true,
      "tool": "JIRA",
      "config": {
        "url": "https://your-workspace.atlassian.net"
      },
      "projectsMapping": {
        "enabledForZebrunnerProjectIds": [7]  // MCP project
      }
    }
  ]
}
```

**Files Modified:**
- `src/types/reporting.ts` - Added JIRA integration schemas
- `src/api/reporting-client.ts` - Added JIRA URL resolution methods
- `src/handlers/reporting-tools.ts` - Updated issue references to use clickable links
- `.env` - Added `JIRA_BASE_URL` optional variable
- `package.json` - Bumped version to 5.4.0
- `change-logs.md` - Documented the feature

**Environment Variable:**
```bash
# Optional: JIRA base URL (if not auto-detected from Zebrunner integrations)
# Example: JIRA_BASE_URL=https://your-workspace.atlassian.net
# If not set, will try to fetch from Zebrunner integrations API
# JIRA_BASE_URL=
```

---

## v5.3.2
- **🔧 Fixed Test Case Display in Launch Analysis** - Test cases now show correctly with clickable links
- **✅ Consistent Format Across Detailed & Summary** - Test cases displayed uniformly in all formats

**What Changed:**

1. **Test Cases Now Visible for Each Test** ✅
   - **Detailed Format**: Test cases shown right after status line with clickable links
   - **Summary Format**: Test cases displayed on separate line with emoji 📋
   - **Format**: `- **Test Cases:** 📋 [MCP-2061](url), [MCP-123](url)`

2. **Fixed Missing Data Flow** ✅
   - Added `testCases` field to `analysisResults` array
   - Propagated test cases through all execution modes (sequential, parallel, batches)
   - Stored test cases in `testDetails` map for easy access
   - Test cases now available for each individual test in the report

3. **Proper Async Handling** ✅
   - Converted `forEach` loop to `for` loop to properly handle async test case URL resolution
   - Each test case URL is resolved via TCM API (as per v5.3.1 implementation)
   - Parallel resolution with `Promise.all()` for multiple test cases

4. **Display Location** ✅
   - **Q1 (Detailed)**: Right after status line (Option B) ✅
   - **Q2 (Summary)**: Separate line in compact view (Option B) ✅
   - **Q3 (Test Case References)**: Kept at end as quick reference (Option A) ✅

**Implementation Details:**

```typescript
// Add testCases to analysis results
analysisResults.push({
  testId: test.id,
  testName: test.name,
  status: test.status,
  testCases: test.testCases || [],  // NEW: Include test cases
  analysis,
  error: null
});

// Store in testDetails map
testDetails.set(result.testId, {
  // ... other fields
  testCases: result.testCases || [],  // NEW: Store test cases
  fullAnalysis: textContent
});

// Display in individual test sections (now using for loop for async)
for (let idx = 0; idx < analysisResults.length; idx++) {
  const result = analysisResults[idx];
  report += `### ${idx + 1}. Test ${result.testId}: ${result.testName}\n\n`;
  report += `- **Status:** ${result.status}\n`;

  // NEW: Display test cases right after status
  if (result.testCases && result.testCases.length > 0) {
    const testCaseLinks = await Promise.all(result.testCases.map(async (tc: any) => {
      const tcUrl = await this.buildTestCaseUrl(tc.testCaseId, resolvedProjectKey!, baseUrl);
      return `[${tc.testCaseId}](${tcUrl})`;
    }));
    report += `- **Test Cases:** 📋 ${testCaseLinks.join(', ')}\n`;
  }
  // ... rest of test details
}
```

**Example Output:**

**Before (v5.3.1):**
```markdown
### 1. Test 5454462: Weight Sharing to your-workspace
- **Status:** FAILED
- **Error Type:** Assertion
```

**After (v5.3.2):**
```markdown
### 1. Test 5454462: Weight Sharing to your-workspace
- **Status:** FAILED
- **Test Cases:** 📋 [MCP-2061](https://your-workspace.zebrunner.com/projects/MCP/test-cases/1971)
- **Error Type:** Assertion
```

**Files Modified:**
- `src/handlers/reporting-tools.ts`
  - Added `testCases` field to all `analysisResults.push()` calls (sequential, parallel, batches modes)
  - Added `testCases` to `testDetails.set()` call
  - Added `baseUrl` constant at beginning of `analyzeLaunchFailures` method
  - Converted `forEach` to `for` loop for async test case URL resolution
  - Added test case display logic right after status line
- `package.json` - Bumped version to 5.3.2
- `change-logs.md` - Documented the fix

---

## v5.3.1
- **🔧 Fixed Test Case URL Resolution** - Correct implementation using TCM API
- **✅ Proper Numeric ID Lookup** - Test case keys now resolved via `getTestCaseByKey()` API

**What Changed:**

1. **Incorrect Implementation Fixed** ❌→✅
   - **OLD (Wrong)**: Extracted numeric part from testCaseId string (e.g., "MCP-1921" → "1921")
   - **NEW (Correct)**: Resolves test case key via TCM API to get actual numeric ID
   - **Example**: "MCP-1075" → API call → numeric ID "1971" → `https://your-workspace.zebrunner.com/projects/MCP/test-cases/1971`

2. **TCM Client Integration** ✅
   - Injected `EnhancedZebrunnerClient` into `ZebrunnerReportingToolHandlers`
   - Uses `tcmClient.getTestCaseByKey(projectKey, testCaseId)` to resolve IDs
   - Returns full test case object with numeric `id` field

3. **Async Method Updates** ✅
   - `buildTestCaseUrl()` → async, resolves via API
   - `formatTestCases()` → async, awaits URL building
   - All call sites updated to await results (forEach → for...of loops)

4. **Graceful Error Handling** ✅
   - If TCM client not available: falls back to string extraction
   - If API call fails: catches error and falls back to string extraction
   - No breaking changes if TCM API is unreachable

**Technical Details:**

```typescript
// Before (WRONG):
private buildTestCaseUrl(testCaseId: string, projectKey: string, baseUrl: string): string {
  const numericId = testCaseId.split('-').pop(); // "MCP-1921" → "1921"
  return `${baseUrl}/projects/${projectKey}/test-cases/${numericId}`;
}

// After (CORRECT):
private async buildTestCaseUrl(testCaseId: string, projectKey: string, baseUrl: string): Promise<string> {
  try {
    if (this.tcmClient) {
      const testCase = await this.tcmClient.getTestCaseByKey(projectKey, testCaseId);
      return `${baseUrl}/projects/${projectKey}/test-cases/${testCase.id}`; // Actual numeric ID
    }
    // Fallback if no TCM client
    const numericId = testCaseId.split('-').pop();
    return `${baseUrl}/projects/${projectKey}/test-cases/${numericId}`;
  } catch (error) {
    // Fallback on API error
    const numericId = testCaseId.split('-').pop();
    return `${baseUrl}/projects/${projectKey}/test-cases/${numericId}`;
  }
}
```

**Files Modified:**
- `src/handlers/reporting-tools.ts` - Updated `buildTestCaseUrl()`, `formatTestCases()`, and all call sites
- `src/server.ts` - Injected TCM client into reporting handlers constructor
- `change-logs.md` - Documented correct implementation

---

## v5.3.0
- **📋 Test Case Numbers Integration** - Display linked Zebrunner TCM test cases in all reports
- **🔗 Clickable Test Case Links** - Direct links to test cases in Zebrunner UI
- **📊 Complete Coverage** - Test cases shown in all formats (detailed, summary, jira)

**New Features:**

1. **Test Case Display in All Formats** ✅
   - **Detailed Format**: Test cases shown in Executive Summary, Linked Test Cases section, and Quick Access Links
   - **Summary Format**: Test cases displayed with emoji 📋 and clickable links
   - **Jira Format (Individual)**: Test cases in summary table + Links section
   - **Jira Format (Launch)**: Test cases in combined ticket tables with clickable links

2. **Smart Test Case Links** ✅
   - **URL Format**: `https://your-workspace.zebrunner.com/projects/MCP/test-cases/{numericId}`
   - **TCM API Resolution**: Uses Zebrunner TCM API to resolve test case keys (e.g., "MCP-82") to numeric IDs
   - **Multiple Test Cases**: Displays all linked test cases, comma-separated with individual clickable links
   - **Not Linked Warning**: Shows "⚠️ Not linked to test case" when no test cases are linked
   - **Graceful Fallback**: If TCM API unavailable, extracts numeric part from key as fallback

3. **Display Locations** ✅
   - **Executive Summary**: `- **Test Cases:** 📋 [MCP-1921](url), [MCP-82](url)`
   - **Linked Test Cases Section**: Dedicated section with Type and Status info
   - **Quick Access Links**: Clickable links for quick navigation
   - **Jira Summary Table**: `|Test Cases|[MCP-1921|url], [MCP-82|url]|`
   - **Jira Links Section**: Individual links for each test case
   - **Combined Jira Tickets**: Table column showing test cases for each test

4. **API Integration** ✅
   - **Data Source (Test Runs)**: `/api/reporting/v1/launches/{launchId}/tests?projectId={projectId}`
   - **Schema**: Already supported via `testCases` field in `TestRunResponseSchema`
   - **Test Case Resolution**: `/test-cases/key:{testCaseId}?projectKey={projectKey}` via TCM client
   - **Format**: `{ testId, tcmType, testCaseId, resultStatus }` → resolved to `{ id, key, title, ... }`

**Technical Implementation:**

| Component | Implementation |
|-----------|----------------|
| **URL Builder** | `async buildTestCaseUrl(testCaseId, projectKey, baseUrl)` - resolves via TCM API |
| **TCM Resolution** | `tcmClient.getTestCaseByKey(projectKey, testCaseId)` → returns numeric `id` |
| **Formatter** | `async formatTestCases(testCases, projectKey, baseUrl, format)` - supports markdown & jira |
| **Link Format (Markdown)** | `[MCP-82](https://...)` |
| **Link Format (Jira)** | `[MCP-82\|https://...]` |
| **Multiple Cases** | Comma-separated list of all linked cases with individual resolution |
| **Error Handling** | Graceful fallback to numeric extraction if API call fails |

**Example Output:**

**Detailed Format:**
```markdown
## 📊 Executive Summary

- **Test Name:** loginScreenTest
- **Status:** ❌ FAILED
- **Root Cause:** Locator Issue
- **Confidence:** High
- **Stability:** 80%
- **Test Cases:** 📋 [MCP-1921](https://your-workspace.zebrunner.com/projects/MCP/test-cases/1921), [MCP-82](https://your-workspace.zebrunner.com/projects/MCP/test-cases/82)
- **Bug Status:** ❌ No Bug Linked

## 🔗 Linked Test Cases

- **[MCP-1921](https://...)** (Type: ZEBRUNNER)
- **[MCP-82](https://...)** (Type: ZEBRUNNER)

## 🔍 Quick Access Links

- **[Test Session](https://...)**
- **[Launch](https://...)**
- **[🎥 Test Execution Video](https://...)**
- **[📋 Test Case MCP-1921](https://...)**
- **[📋 Test Case MCP-82](https://...)**
```

**Jira Format:**
```
||Field||Value||
|Test Cases|[MCP-1921|https://...], [MCP-82|https://...]|

h3. Links

* [View Test in Zebrunner|https://...]
* [View Launch|https://...]
* [🎥 Test Execution Video|https://...]
* [📋 Test Case MCP-1921|https://...]
* [📋 Test Case MCP-82|https://...]
```

**Combined Jira Ticket:**
```
||Test ID||Test Name||Status||Test Cases||Video||
|5454462|loginScreenTest|FAILED|[MCP-1921|url], [MCP-82|url]|[🎥 Video|url]|
|5454472|logoutTest|FAILED|[MCP-1953|url]|[🎥 Video|url]|
```

**Benefits:**
- ✅ Easy navigation from failure analysis to test cases
- ✅ Full traceability between automation and TCM
- ✅ Consistent display across all formats
- ✅ Supports multiple test cases per automated test
- ✅ Clear warning when tests aren't linked to cases
- ✅ Ready for Jira paste with proper markup

## v5.2.6
- **🎫 Smart Jira Ticket Generation with Error Grouping** - Revolutionary fix for Jira format
- **🔍 Full Deep Analysis for Jira Format** - No more "Unknown" errors
- **🤖 Automatic Error Grouping** - Creates combined tickets for similar failures

**Critical Fixes:**

1. **Jira Format Now Works Properly** ✅
   - **Problem**: `format: 'jira'` in `detailed_analyze_launch_failures` was producing empty "Unknown" results
   - **Root Cause**: Tool was not calling `analyzeTestFailureById` with deep analysis
   - **Solution**: New `generateJiraTicketsForLaunch` method that:
     - Calls `analyzeTestFailureById` with `format: 'jira'` for EACH test
     - Gets full error messages, classifications, videos, similar failures
     - Groups tests with similar errors together
   - **Result**: Complete, rich Jira tickets ready to paste

2. **Smart Error Grouping** ✅
   - **Individual Tickets**: One test with unique error = one separate ticket
   - **Combined Tickets**: Multiple tests with same/similar error = one combined ticket
   - **Example**: If 3 tests fail with "Locator Issue", creates 1 ticket for all 3
   - **Benefit**: Fix once, resolve multiple failures

3. **New `jiraDetailLevel` Parameter** ✅
   - **`full`** (default): Comprehensive analysis with deep error classification
     - Calls `analyzeTestFailureById` for each test
     - Extracts full error details, root causes, recommendations
     - Smart grouping based on error similarity
     - ~30-60 seconds for 7 tests (thorough)
   - **`basic`**: Fast mode without deep analysis
     - Uses basic test run data
     - No individual test analysis calls
     - Quick Jira tickets (~5-10 seconds)
     - Less detail but faster

4. **Video + Screenshot Links** ✅
   - Every test includes video link (if available)
   - Last screenshot link (if available)
   - All links properly formatted for Jira markup
   - Authenticated URLs that work directly

**Technical Implementation:**

| Feature | Implementation |
|---------|----------------|
| **Deep Analysis** | `analyzeTestFailureById()` called with `format: 'jira'` for each test |
| **Error Grouping** | Groups by `errorClassification + first 150 chars of error message` |
| **Combined Tickets** | Creates table with all affected tests, common error, recommendations |
| **Individual Tickets** | Full Jira-formatted ticket from `generateJiraTicketForTest()` |
| **Video Links** | Uses `getVideoUrlForTest()` with test-sessions API |
| **Progress Updates** | Shows `Progress: 1/7 - Analyzing test...` during analysis |

**New Method:**
```typescript
generateJiraTicketsForLaunch({
  testRunId, launchName, projectKey, projectId,
  testsToAnalyze, detailLevel, includeScreenshotAnalysis,
  screenshotAnalysisType, baseUrl
})
  → Returns: Grouped Jira tickets (individual or combined based on similarity)
```

**Example Output Structure:**
```
# 🎫 Jira Tickets - Launch Android-Minimal-Acceptance

## Full Analysis - Generating Jira Tickets with Smart Grouping
Analyzing 7 tests to detect similar failures...
Progress: 1/7 - Analyzing test 5454462...
[... progress updates ...]
✅ Analysis complete. Grouping similar failures...

## 📊 Grouping Summary
- Total Tests Analyzed: 7
- Unique Error Patterns: 2
- Individual Tickets: 1
- Combined Tickets: 1

## 🎫 Ticket 1: loginScreenTest
**Type:** Individual Failure
**Affected Tests:** 1
### Jira Ticket Content (Copy & Paste)
[Full Jira markup with error, logs, video, recommendations]

## 🎫 Ticket 2: Multiple Tests - Locator Issue
**Type:** Combined Failure (Similar Root Cause)
**Affected Tests:** 6
### Jira Ticket Content (Copy & Paste)
[Combined Jira markup with table of all 6 tests, common error, videos for each]
```

**Benefits:**
- ✅ No more "Unknown" errors in Jira format
- ✅ Smart grouping reduces number of tickets to create
- ✅ Fix one root cause, resolve multiple test failures
- ✅ Video links for every test
- ✅ Configurable detail level (fast vs thorough)
- ✅ Progress updates so you know it's working
- ✅ Ready-to-paste Jira markup

## v5.2.5
- **🔧 Fixed Video URLs & Comprehensive Error Handling** - Major fixes for video retrieval and data handling
- **📺 New Test Sessions API** - Proper video URL extraction from artifact references

**Critical Fixes:**

1. **Video URL Retrieval** ✅
   - **Problem**: Videos were extracted incorrectly, causing errors and broken links
   - **Solution**: Now using `/api/reporting/v1/launches/{launchId}/test-sessions?testId={testId}&projectId={projectId}` API
   - **Removed**: Unnecessary S3 redirect resolution (Zebrunner URLs work directly with authentication)
   - **Result**: Video links now show as `https://your-workspace.zebrunner.com/artifacts/esg-test-sessions/.../video?projectId=7`

2. **Screenshot Error Handling** ✅
   - **Problem**: "Screenshots are not in proper JSON format" errors causing tool failures
   - **Solution**: Added comprehensive try-catch blocks with graceful fallbacks
   - **Behavior**: Returns empty array `[]` with warning instead of throwing errors
   - **Applied to**: `getTestLogsAndScreenshots()` and `getTestSessionsForTest()`

3. **"No result received" Error** ✅
   - **Problem**: Tool execution timing out or failing silently
   - **Solution**: Added error handling at multiple levels in `analyzeTestFailureById`
   - **Result**: Clear error messages instead of silent failures

4. **Schema Updates** ✅
   - **Updated**: `TestSessionResponseSchema` to support both old and new API structures
   - **Supports**: `platform` + `platformName`, `browser` + `browserName`, `device` + `deviceName`
   - **Added**: New fields: `initiatedAt`, `tests`, `durationInSeconds`, `artifactReferences`

**Technical Changes:**

| Change | Before | After |
|--------|--------|-------|
| **Video Extraction** | `extractVideoUrl()` + `resolveVideoUrl()` | `getVideoUrlForTest()` using test-sessions API |
| **Video URLs** | Attempted S3 redirect resolution | Direct Zebrunner proxy URLs |
| **Error Handling** | Throws exceptions | Returns empty data with warnings |
| **Screenshot Parsing** | Fails on bad JSON | Returns `{ items: [] }` |
| **Debug Logging** | Limited | Comprehensive with config.debug |

**New API Method:**
```typescript
getTestSessionsForTest(launchId, testId, projectId)
  → Returns: { items: [{ artifactReferences: [{ name: 'Video', value: 'artifacts/...' }] }] }
```

**Benefits:**
- ✅ No more "no result received" errors
- ✅ Video links work correctly
- ✅ Graceful handling of missing screenshots
- ✅ Better debug logging
- ✅ Cleaner, more maintainable code

## v5.2.3
- **🧹 Removed Backward Compatibility Fallbacks & Placeholder Data** - Clean production code
- **🔗 Fixed Launch URLs** - Now use correct format with project key
- **✅ All Data Now Real** - No mock or placeholder values in production

**Changes:**
- **Removed** all `/testrunner/` fallback URLs from production code
- **Removed** placeholder text `'YOUR_PROJECT'` from pagination instructions
- **Fixed** launch URLs to use proper format: `/projects/{projectKey}/automation-launches/{testRunId}`
- **Added** `getProjectKey(projectId)` method to resolve project key from ID
- **Enhanced** both `analyze_test_failure` and `detailed_analyze_launch_failures` to automatically resolve projectKey when only projectId is provided
- **Updated** all test session URLs to: `/tests/runs/{testRunId}/results/{testId}`

**Before:**
- ❌ `https://your-workspace.zebrunner.com/testrunner/120866` (incorrect)
- ❌ `projectKey: "YOUR_PROJECT"` in pagination (placeholder)
- ❌ Fallback logic with backward compatibility

**After:**
- ✅ `https://your-workspace.zebrunner.com/projects/MCP/automation-launches/120866` (correct)
- ✅ `projectKey: "MCP"` - actual resolved value
- ✅ Automatic projectKey resolution when needed
- ✅ Clean code without fallbacks or mocks

**Impact:**
- All URLs now use the correct Zebrunner format
- All data in reports is real - no placeholders
- `projectKey` is automatically resolved from `projectId` when needed
- No more backward compatibility code or mock data cluttering production
- Legitimate defaults kept (empty arrays, 0 values, "Unknown" for missing data)


## v5.2.2
- **🎥 Video URL Resolution Fix** - Direct S3 URLs instead of proxy URLs
- **🎫 Jira-Ready Ticket Format** for `analyze_test_failure` and `detailed_analyze_launch_failures`

**Video Link Fix**:
- **Problem**: Video links were showing Zebrunner proxy URLs (`https://your-workspace.zebrunner.com/artifacts/esg-test-sessions/.../video?projectId=7`) instead of direct S3 URLs
- **Solution**: Added automatic redirect resolution to extract actual S3 signed URLs with AWS authentication
- **How it works**: Makes authenticated HEAD request to Zebrunner proxy URL, follows redirect to get S3 URL with signature
- **Result**: Video links now show direct playable URLs like `https://s3.us-east-2.amazonaws.com/zebrunner.com-engine/your-workspace/artifacts/test-sessions/.../video.mp4?X-Amz-Algorithm=...`
- **Applied to**: All formats (jira, detailed, summary)

**New Feature**: Generate Jira-ready tickets with one command using `format: 'jira'`

**What's Included:**

1. **Auto-Generated Ticket Title**
   - Intelligent title based on error classification and test name
   - Adds context: "(Consistently Failing)" or "(Flaky)" based on stability
   - For launches: Summarizes multiple tests with dominant issue

2. **Auto-Calculated Priority**
   - **Critical**: 0% stability or 3+ similar failures
   - **High**: <30% stability or 1+ similar failures
   - **Medium**: Default
   - **Low**: >70% stability

3. **Smart Labels**
   - `test-automation` (always)
   - Error classification (e.g., `locator-issue`, `timing-issue`)
   - `consistently-failing` (0% stability)
   - `flaky-test` (<50% stability)
   - `pattern-failure` (multiple similar failures)
   - Launch: `launch-failure`, `bulk-issue`, `multiple-patterns`, `critical-stability`

4. **Complete Jira Markup**
   - Metadata table with Priority, Labels, IDs, Stability
   - Description with clickable launch links
   - 🎥 **Prominent video recording panel** (if available)
   - Error Classification with confidence
   - Expected vs Actual
   - Steps to Reproduce (extracted from logs)
   - Error logs with truncation + link to full logs
   - Screenshots with thumbnail and links
   - Similar Failures warning panel
   - Prioritized Recommended Actions
   - Links section with Test, Launch, Video

5. **Video Links Enhancement** 🎥
   - **Automatic video detection** from artifacts or videoUrl field
   - **Clickable video links** in all formats (jira, detailed, summary)
   - **Jira format**: Prominent blue panel at top + links section
   - **Detailed format**: In Quick Access Links with 🎥 emoji
   - **Summary format**: Inline with emoji
   - Supports S3 URLs with authentication parameters

**Usage Examples:**

```typescript
// Single test - Jira format
analyze_test_failure({
  testId: 5451420,
  testRunId: 120806,
  projectKey: "MCP",
  format: "jira"
})

// Launch failures - Jira format
detailed_analyze_launch_failures({
  testRunId: 120814,
  projectKey: "MCP",
  format: "jira"
})
```

**Output Format:**
- Jira Wiki Markup (`h1.`, `h2.`, `{code}`, `{panel}`, `[link|url]`)
- Markdown code blocks for better compatibility
- Ready to copy-paste into Jira ticket description
- All links are clickable in Jira
- Videos show as `[🎥 Test Execution Video|URL]`

**Benefits:**
- ✅ Save 5-10 minutes per ticket
- ✅ Consistent ticket quality
- ✅ No manual formatting needed
- ✅ All context in one place
- ✅ Auto-prioritization based on data
- ✅ Clickable video links for quick review
- ✅ Works for both single test and launch-wide analysis


## v5.1.1
- **🧠 Intelligent Deep Analysis Enhancement** for `detailed_analyze_launch_failures`

**Problem Solved**: Tool provided basic summary requiring manual follow-up questions and multiple tool calls to get comprehensive analysis.

**Solution**: Added automatic deep synthesis with Claude-level intelligence built into the tool.

**Major Enhancements:**

1. **Executive Summary** - Automatic high-level findings
   - Total tests analyzed across error categories
   - Unique failure patterns detected
   - Average test stability with health indicators (🔴/🟡/🟢)
   - Most common issues highlighted

2. **Timeline Analysis** - When failures started appearing
   - Groups failures by date
   - Shows progression of issues
   - Identifies first occurrence patterns

3. **Pattern Analysis with Root Cause Grouping**
   - Categorizes failures by type (Locator, Timing, Business Logic, etc.)
   - Shows affected tests for each category
   - Includes stability percentages for each test
   - Provides root cause assessments

4. **Priority-Based Recommendations**
   - **🔴 HIGH Priority**: Issues affecting > 30% of tests
   - **🟡 MEDIUM Priority**: Issues affecting 2+ tests
   - **🟢 LOW Priority**: Single test issues
   - Shows impact, category, and affected tests for each
   - Includes stability data for prioritization

5. **Enhanced Individual Test Details**
   - Full error messages (300 chars)
   - Stack traces (expandable, 500 chars)
   - Stability percentages with health indicators
   - Failure timestamps
   - Classified root causes

6. **Questions for Follow-up** - Guides next steps
   - Suggests which issues to investigate first
   - Asks about checking related launches
   - Prompts for screenshot analysis if not enabled
   - Suggests code change investigation

**Output Example:**

```markdown
## 🎯 Executive Summary
- 10 failed tests analyzed across 2 distinct error categories
- 2 unique failure patterns detected  
- Average test stability: 45.0% (🔴 Critical)
- Most common issue: Locator Issue (affecting 8 tests)

## 📅 Timeline Analysis
**2 days with failures:**
**11/1/2025** (2 failures)
  - testA: Locator Issue
  - testB: Locator Issue
**11/3/2025** (8 failures)
  ...

## 🔬 Pattern Analysis
**1️⃣ Locator Issue** - 8 tests (80.0%) 🔴 HIGH
**Affected Tests:**
- Test 5451420: testProgressPageEmptyState (0% stability)
- Test 5451421: testProgressPageWithData (0% stability)
...
**Root Cause Assessment:** Element 'entriesListToSwipe' doesn't exist in empty state

## 🎯 Recommendations by Priority
### 🔴 HIGH Priority (Affects Multiple Tests)
**1. Fix locator 'entriesListToSwipe'**
   - Impact: 8 tests affected
   - Category: Locator Issue
   - Tests: [list with stability %]
```

**Technical Implementation:**
- Deep data extraction from all test analyses
- Cross-test pattern detection
- Timeline tracking and chronological sorting
- Priority calculation based on impact
- Comprehensive error and stack trace display

**Benefits:**
- ✅ **No manual follow-up needed** - Gets full picture immediately
- ✅ **Claude-level intelligence** - Automatic synthesis and grouping
- ✅ **Actionable insights** - Priority-based recommendations
- ✅ **Time savings** - One call instead of multiple
- ✅ **Better decisions** - See patterns across all failures at once


## v5.0.2
- **🚀 Advanced Failure Analysis & Launch-Wide Analysis** (2025-11-03)

**New Features**: Enhanced screenshot analysis in test failures + comprehensive launch-wide failure analysis

**Problem Solved**:
1. Screenshot analysis required manual tool invocation
2. No way to analyze all failures in a launch at once
3. Manual grouping of similar failures
4. Interrupting confirmation prompts for large launches

**Solution**: Automated screenshot analysis integrated into test failure reports + new intelligent bulk analysis tool

**Enhanced Tools:**

1. **`analyze_test_failure`** - Enhanced with integrated screenshot analysis
   - **New Parameter**: `analyzeScreenshotsWithAI: boolean` - Automatically download and analyze screenshots
   - **New Parameter**: `screenshotAnalysisType: 'basic' | 'detailed'` - Control analysis depth
   - Screenshots now analyzed inline with expandable details
   - Claude Vision analysis embedded directly in failure reports
   - No need to manually call `analyze_screenshot` separately

**New Tools:**

2. **`detailed_analyze_launch_failures`** - 🆕 Intelligent launch-wide failure analysis
   - **Smart Filtering by Default**: Analyzes only tests WITHOUT linked Jira issues (use `filterType: 'all'` to include all)
   - **Smart Default Behavior**: Analyzes ALL tests if ≤10, otherwise first 10 automatically
   - **No Confirmation Interrupts**: Starts analysis immediately
   - **Pagination When Needed**: Shows "Continue Analysis" section at bottom with next batch commands
   - **Similar Failure Grouping**: Groups tests with same error patterns
   - **Statistics Dashboard**: Breakdown by error category, pass/fail rates
   - **Top Recommendations**: Actionable fixes ranked by frequency
   - **Configurable Execution**: Sequential (safe), parallel (fast), or batches (balanced)
   - **Optional Screenshot Analysis**: Apply AI analysis to all test failures
   - **Flexible Output**: Detailed (full reports) or summary (key info only)

**Key Features of `detailed_analyze_launch_failures`:**
```typescript
// Simple call - analyzes tests WITHOUT linked issues (default)
// Analyzes first 10 if > 10 tests, all if ≤ 10
detailed_analyze_launch_failures({
  testRunId: 120806,
  projectKey: "MCP"
})

// To analyze ALL failed tests (including those with linked issues)
detailed_analyze_launch_failures({
  testRunId: 120806,
  projectKey: "MCP",
  filterType: "all"  // Include tests with Jira tickets
})

// With other options
detailed_analyze_launch_failures({
  testRunId: 120806,
  projectKey: "MCP",
  filterType: "without_issues",  // Explicit (this is default)
  format: "summary",              // Condensed output
  limit: 10,                      // Explicit limit
  offset: 10                      // Continue from test 11
})
```

**Output Includes:**
- 📊 Overview Statistics (total tests, failed tests, filter status)
- 📈 Failure Breakdown by Category (Locator Issues, Timing Issues, etc.)
- 🔄 Similar Failure Groups (tests with identical errors grouped)
- 🎯 Top Issues & Recommendations (actionable fixes ranked by impact)
- 📋 Individual Test Analysis (detailed or summary format)
- 📄 Pagination Support (analyze next 10, next 20, etc.)

**Use Cases:**
- **QA Managers**: Get overview of all failures in a launch
- **SDETs**: Identify patterns across multiple test failures
- **Developers**: Find tests affected by same bug
- **CI/CD**: Automated failure analysis in pipelines

**Technical Implementation:**
- Added async screenshot analysis to `generateFailureAnalysisReport()`
- New `analyzeLaunchFailures()` method with pagination logic
- Smart grouping by error message patterns
- Configurable execution modes (sequential/parallel/batches)
- Automatic confirmation for large analysis jobs

**Performance:**
- Sequential: ~2-3 seconds per test (safe, recommended)
- Parallel: ~0.5-1 second per test (fast, may hit rate limits)
- Batches: ~1-2 seconds per test (balanced approach)

**Files Changed:**
- `src/handlers/reporting-tools.ts` - Added `analyzeLaunchFailures()`, enhanced screenshot analysis
- `src/server.ts` - Registered `analyze_launch_failures` tool
- `package.json` - Version bump to 4.11.0

**Documentation:**
- Tool parameters and examples included in tool descriptions
- Pagination workflow documented
- Similar failure grouping explained

## v5.0.0
- **🎯 Screenshot Analysis & Visual Forensics** (2025-11-03)

**New Features**: Screenshot download and visual analysis capabilities

**Problem Solved**: Screenshots protected behind authentication, requiring manual login to Zebrunner and manual visual inspection.

**Solution**: Automated screenshot analysis with Claude Vision integration via MCP

**New Tools:**

1. **`download_test_screenshot`** - Download protected screenshots with authentication
   - Automatic authentication using existing Zebrunner token
   - Supports both full URLs and relative `/files/` paths
   - Returns image metadata (dimensions, format, size)
   - Optional base64 encoding

2. **`analyze_screenshot`** - Comprehensive visual analysis
   - **Basic Analysis**: Image metadata, dimensions, device detection
   - **OCR Text Extraction**: Extract visible text using Tesseract.js (optional)
   - **UI Element Detection**: Empty states, loading indicators, error dialogs, navigation
   - **Claude Vision Analysis**: Pass screenshots to Claude via MCP for AI-powered visual inspection
   - No separate Anthropic API key required (uses Claude Desktop/Code)

**Enhanced Tools:**
- **`analyze_test_failure`** - Now includes screenshot analysis suggestions

**Technical Implementation:**
- Added `sharp` for fast image processing
- Added `tesseract.js` for optional OCR
- Created `screenshot-analyzer.ts` utility module
- Enhanced `ZebrunnerReportingClient` with `downloadScreenshot()` method
- Leverages MCP image content type for Claude Vision
- Automatic temporary storage with cleanup

**Key Benefits:**
- ✅ No manual login required
- ✅ Automated visual analysis
- ✅ OCR text extraction
- ✅ Claude Vision insights
- ✅ No additional API costs
- ✅ Seamless MCP integration

**Documentation:**
- Added `docs/SCREENSHOT_ANALYSIS.md` with comprehensive guide
- Usage examples and workflows
- Performance optimization tips
- Troubleshooting guide

**Files Changed:**
- `src/api/reporting-client.ts` - Added `downloadScreenshot()` method
- `src/utils/screenshot-analyzer.ts` - New image analysis utilities
- `src/handlers/reporting-tools.ts` - Added new tool handlers
- `src/server.ts` - Registered new tools
- `src/types/reporting.ts` - Added screenshot analysis types
- `package.json` - Added sharp and tesseract.js dependencies

## v4.9.2
- Added automation priorities management tools with improved error handling, enhanced async operations, better logging


## v4.9.1
- Added `analyze_test_failure` tool to main server.ts (was only in server-with-reporting.ts)
- Fixed missing tool registration ensuring all users can access deep test failure analysis
- Added automation priorities management tools with improved error handling, enhanced async operations, better logging


## v4.9.0
- Added Deep Test Failure Analysis Tool (2025-11-03)

**New Feature**: `analyze_test_failure` - Comprehensive forensic analysis of failed tests

**Problem Solved**: Manual test failure investigation taking 15-20 minutes per failure, requiring multiple clicks through UI, log files, and screenshots.

**Solution**: Automated deep analysis tool that provides:
- **Complete Log Analysis**: Parse test execution logs, extract errors, warnings, and critical events
- **Screenshot Access**: Direct links to all screenshots with timestamps
- **Error Classification**: ML-assisted categorization (Locator Issue, Timing Issue, Business Issue, etc.)
- **Similar Failure Detection**: Find patterns across test failures in the same launch
- **Actionable Recommendations**: Specific steps to fix the issue based on error type
- **Comprehensive Report**: Markdown-formatted analysis with clickable links

**Key Features:**
- **Forensic Log Parsing**: Extract error logs, last actions before failure, critical events
- **Screenshot Timeline**: All screenshots with timestamps and direct viewing links
- **Error Classification**: Automatic categorization with confidence levels
- **Similar Failure Pattern**: Find other tests failing with the same error
- **Smart Recommendations**: Actionable steps based on failure type
- **Two Output Modes**: Detailed analysis or quick summary
- **Full Zebrunner Integration**: Direct links to test session, launch, and artifacts

**API Integration:**
- Uses new `/api/test-execution-logs/v1` endpoint for logs and screenshots
- Fetches test run details from reporting API
- Constructs clickable Zebrunner UI links

**Usage Examples:**
```typescript
// Detailed analysis (default)
analyze_test_failure({
  testId: 5451420,
  testRunId: 120806,
  projectKey: "MCP"
})

// Quick summary
analyze_test_failure({
  testId: 5451420,
  testRunId: 120806,
  projectKey: "MCP",
  format: "summary"
})

// Analysis without similar failures
analyze_test_failure({
  testId: 5451420,
  testRunId: 120806,
  projectKey: "MCP",
  analyzeSimilarFailures: false
})
```

**Output Includes:**
- Executive summary with root cause and confidence
- Test session details (duration, timestamps, owner)
- Error message and classification
- Log analysis (statistics, critical events, last actions)
- Screenshots with viewing links
- Similar failure patterns
- Root cause assessment
- Actionable recommendations
- Bug report suggestions
- Test stability context
- Quick access links to Zebrunner UI

**Performance**: Analysis completes in < 10 seconds vs 15-20 minutes manual investigation

**Success Metric**: Reduces test failure investigation time by 95%

---

## v4.8.188
- Added Lightweight Launch Test Summary Tool (2025-10-15)

**New Feature**: `get_launch_test_summary` - Token-optimized launch test analysis

**Problem Solved**: `get_launch_details` was returning 185K tokens, exceeding 25K limit

**Solution**: Flexible tool with multiple modes:
- **Summary-only mode**: ~1-2K tokens (statistics + top 20 unstable + issues)
- **Limited mode**: ~3-5K tokens (summary + N tests, configurable)
- **Full mode**: All tests without heavy arrays (labels/testCases excluded by default)

**Key Features:**
- **Smart defaults**: Labels and testCases excluded by default (can enable)
- **Limit parameter**: Return only N most unstable tests (e.g., limit: 10)
- **Summary-only mode**: Statistics without full test list
- **Stability-based sorting**: Most unstable first (0-100%)
- **Top 20 most unstable**: Always included for quick analysis
- **Filtering**: By status, stability range
- **Comprehensive statistics**: Test class breakdown, duration, issues

**Usage Examples:**
```typescript
// Recommended: Get first 10 tests (~3K tokens)
get_launch_test_summary({ projectKey: "MCP", launchId: 119783, limit: 10 })

// Ultra lightweight: Summary only (~1K tokens)
get_launch_test_summary({ projectKey: "MCP", launchId: 119783, summaryOnly: true })

// Get first 5 with full details
get_launch_test_summary({
  projectKey: "MCP",
  launchId: 119783,
  limit: 5,
  includeLabels: true,
  includeTestCases: true
})
```

**Files Modified:**
- `src/api/reporting-client.ts` - Added `getAllTestRuns()`
- `src/handlers/reporting-tools.ts` - Added configurable `getLaunchTestSummary()`
- `src/server.ts` - Registered `get_launch_test_summary` tool with new parameters
- `docs/LAUNCH_TEST_SUMMARY_TOOL.md` - Updated documentation

## v4.7.185 - Fixed Get Launch Details Feature (2025-10-15)

**Issue:** The `get_launch_details` tool was failing due to API data type mismatches in Zod schemas.

**Root Cause:**
- API sometimes returns numeric fields (timestamps, test counts) as strings instead of numbers
- Zod schemas were strictly typed as `z.number()`, causing validation failures

**Fix:**
1. **Updated all numeric fields to use `z.coerce.number()`** in `src/types/reporting.ts`:
   - `LaunchResponseSchema`: timestamps (`startedAt`, `endedAt`), test counts, elapsed time
   - `TestSessionResponseSchema`: timestamps and test counts
   - `LaunchListItemSchema`: timestamps and test counts

2. **Added support for Test Runs endpoint**:
   - Created `TestRunResponseSchema` and `TestRunsResponseSchema` for individual test executions
   - Added `getTestRuns()` method to `ZebrunnerReportingClient`
   - Endpoint: `/api/reporting/v1/launches/{launchId}/tests?projectId={projectId}`
   - Updated `getLauncherDetails()` handler to fetch test runs data with fallback to test sessions

3. **Benefits:**
   - Handles both string and numeric data types gracefully
   - Provides detailed test execution results (test runs) instead of just test sessions
   - Includes test metadata: owner, test class, test cases, labels, known issues, etc.
   - Better error handling with fallback to test sessions if test runs endpoint fails

**Files Modified:**
- `src/types/reporting.ts` - Updated schemas with coercion and added TestRun types
- `src/api/reporting-client.ts` - Added `getTestRuns()` method and imports
- `src/handlers/reporting-tools.ts` - Enhanced handler to fetch test runs
- `dist/**` - Rebuilt all compiled files

## v4.7.184
- Added new health test and potential LLM testing strategy document

## v4.7.182
- Added advanced test case search tools: title search, multi-criteria filtering, and automation priorities with improved error handling, enhanced async operations, better logging


## v4.7.179
- Advanced duplicate test case detection with semantic analysis with improved error handling, enhanced async operations, better logging


## v4.6.178
- Updated INSTALL-GUIDE.md with the more detailed steps


## v4.6.177
- Added comprehensive installation and setup documentation


## v4.6.176
- Added 1 new files with enhanced functionality



## v4.5.172
- Advanced duplicate test case detection with semantic analysis with improved error handling, enhanced async operations, better logging


This file tracks version changes and improvements to the MCP Zebrunner project.<|MERGE_RESOLUTION|>--- conflicted
+++ resolved
@@ -1,6 +1,5 @@
 # Change Logs
 
-<<<<<<< HEAD
 ## v5.11.0 - NEW FEATURES: Test Execution History & Comparison with Last Passed
 - **📊 NEW TOOL: `get_test_execution_history`** - Track test execution trends across launches
   - View pass/fail history for any test
@@ -9,7 +8,7 @@
   - Find last successful execution
   - **Special Detection**: Highlights when all recent executions failed (e.g., "Failed in all last 10 runs")
   - Output formats: Markdown table, JSON, or structured DTO
-  
+
 - **🔄 ENHANCED: `analyze_test_failure` with Comparison Feature** - Compare current failure with last passed execution
   - **New Parameter**: `compareWithLastPassed` with granular control
     - Compare logs (error count, new errors detected)
@@ -20,7 +19,7 @@
   - **Smart Detection**: Automatically checks last 10 executions for any passed run
   - **Critical Warning**: Shows prominent alert if test has no recent passed executions
   - **Detailed Comparison Report**: Side-by-side comparison with clickable links
-  
+
 ### 📊 Test Execution History Features
 
 **Use Cases:**
@@ -84,9 +83,9 @@
    - Shows prominent warning section:
    ```markdown
    ## ⚠️ Comparison with Last Passed
-   
+
    **🔴 CRITICAL: No Passed Executions Found**
-   
+
    This test has **FAILED** in all of the last **10** executions.
    - **Total Failures:** 10
    - **Recommendation:** This test appears to be consistently failing. Investigate if:
@@ -222,8 +221,6 @@
 
 ---
 
-=======
->>>>>>> 026395ef
 ## v5.10.0 - SECURITY: Comprehensive Security Hardening (HIGH + MEDIUM Severity Fixes)
 - **🔒 MAJOR SECURITY UPDATE** - Addressed all HIGH and MEDIUM severity vulnerabilities
   - **Path Traversal Protection** - Block unauthorized file system access (CI-compatible)
@@ -463,7 +460,7 @@
   - **Substring matching**: Requires 60% of expected in executed
   - **Debug logging**: Detailed matching diagnostics (enable with `debug: true`)
 - **🎯 Impact on Example Test**:
-  - **Before v5.9.1**: 
+  - **Before v5.9.1**:
     ```
     Test Case MCP-2107: 0% coverage
     Test Case MCP-88: 0% coverage
@@ -513,13 +510,13 @@
 - **📋 New Report Format** - Enhanced summary table + merged step analysis
   ```
   ## 📊 Test Case Analysis (3 Test Cases Found)
-  
+
   | Rank | Test Case | Steps | Coverage | Visual Confidence | Match Quality |
   |------|-----------|-------|----------|-------------------|---------------|
   | ⭐   | [MCP-1922](url) | 8   | 65%     | 72%              | 🟢 Excellent |
   | 2    | [MCP-1923](url) | 3   | 25%     | 55%              | 🟡 Good      |
   | 3    | [MCP-1921](url) | 1   | 15%     | 20%              | 🔴 Poor      |
-  
+
   Combined Coverage: 12 merged steps covering 75% of automation
   Best Match: MCP-1922 - Best coverage (65%) with excellent match quality
   ```
@@ -638,8 +635,8 @@
   - **Example Output (Good Test Case)**:
     ```markdown
     ✅ Test case provides adequate high-level description of automation behavior.
-    Note: Automation has 67 detailed steps vs 1 test case step - this is normal 
-    and expected. Test cases are high-level descriptions; automation is detailed 
+    Note: Automation has 67 detailed steps vs 1 test case step - this is normal
+    and expected. Test cases are high-level descriptions; automation is detailed
     implementation. Focus on investigating the actual test failure root cause.
     ```
   - **Example Output (Bad Test Case - Semantic Mismatch)**:
@@ -673,9 +670,9 @@
     ```markdown
     🔍 Element "Add Food" visible in UI but locator failed
     Recommendation: Update locator strategy or check if element attributes changed
-    
-    Visual diagnosis: Element "Add Food" appears to be visible in frames, but 
-    locator (xpath=//*[@id='add_food']) failed. This suggests the locator 
+
+    Visual diagnosis: Element "Add Food" appears to be visible in frames, but
+    locator (xpath=//*[@id='add_food']) failed. This suggests the locator
     strategy may be incorrect or the element structure changed.
     ```
 - **📊 Enhanced Coverage Verification**
@@ -985,24 +982,24 @@
 2. **Enhanced Test Session Section** ✅
    ```markdown
    ## 📹 Test Execution Sessions
-   
+
    **Total Sessions:** 2
-   
+
    ### 📹 Session 1 (Latest)
    - **Device:** Pixel 8 Pro
    - **Platform:** Android 15
    - **Duration:** 4m 1s
    - **Started:** November 3, 2025 at 7:22:57 PM
    - **Status:** FAILED
-   
+
    **Videos:**
    🎥 [Watch Test Execution Video](https://...direct-link...)
-   
+
    **Screenshots:** 5 available
    1. 🖼️ [Screenshot 1](https://...link...)
    2. 🖼️ [Screenshot 2](https://...link...)
    ...
-   
+
    ### 📼 Session 2
    - **Device:** Galaxy S21
    - **Platform:** Android 14
@@ -1019,7 +1016,7 @@
    **Example:**
    ```markdown
    ## 🚀 Launch Information
-   
+
    - **Launch:** [Android-Minimal-Acceptance](https://...launch-url...)
    - **Launch ID:** [120906](https://...launch-url...)
    - **Project:** MCP
@@ -1058,8 +1055,8 @@
 ```typescript
 // New method structure
 private async getAllSessionsWithArtifacts(
-  testRunId: number, 
-  testId: number, 
+  testRunId: number,
+  testId: number,
   projectId: number
 ): Promise<Array<{
   sessionId: string;
