--- conflicted
+++ resolved
@@ -1,16 +1,13 @@
 # Change Logs
 
-<<<<<<< HEAD
-## v4.6.177
-- Added comprehensive installation and setup documentation with improved error handling, enhanced async operations, better logging
+## v4.5.173
+- Advanced duplicate test case detection with semantic analysis with improved error handling, enhanced async operations, better logging
 
 
 ## v4.6.176
 - Added 1 new files with enhanced functionality
 
 
-=======
->>>>>>> e5c76dd1
 ## v4.6.175
 - Added clickable links functionality for enhanced user experience with improved error handling, enhanced async operations, better logging
 
@@ -19,4 +16,4 @@
 - Advanced duplicate test case detection with semantic analysis with improved error handling, enhanced async operations, better logging
 
 
-This file tracks version changes and improvements to the MCP Zebrunner project.
+This file tracks version changes and improvements to the MCP Zebrunner project.